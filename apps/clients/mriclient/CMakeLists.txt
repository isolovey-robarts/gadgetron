find_package(Ismrmrd REQUIRED)
find_package(HDF5 1.8 COMPONENTS C CXX REQUIRED)

set(Boost_NO_BOOST_CMAKE ON)

<<<<<<< HEAD
# Windows Boost requires linking of Boost.DateTime and Boost.Chrono for Boost.Thread
if (WIN32)
    find_package(Boost COMPONENTS system thread date_time chrono REQUIRED)
else (WIN32)
    find_package(Boost COMPONENTS system thread date_time REQUIRED)
endif (WIN32)

=======
if(WIN32)
  find_package(Boost COMPONENTS thread system date_time chrono REQUIRED)
else(WIN32)
  find_package(Boost COMPONENTS thread system REQUIRED)
endif(WIN32)
>>>>>>> d278d192

if(WIN32)
  link_directories(${Boost_LIBRARY_DIRS})
endif(WIN32)

include_directories(      
  ${ISMRMRD_XSD_INCLUDE_DIR}
  ${ACE_INCLUDE_DIR} 
  ${Boost_INCLUDE_DIR}  
  ${HDF5_INCLUDE_DIRS}
  ${HDF5_INCLUDE_DIRS}/cpp
  ${ISMRMRD_INCLUDE_DIR}
  ${XSD_INCLUDE_DIR}
  ${CMAKE_SOURCE_DIR}/gadgets/mri_core 
  ${CMAKE_SOURCE_DIR}/apps/gadgetron
  ${CMAKE_SOURCE_DIR}/toolboxes/core
  ${CMAKE_SOURCE_DIR}/toolboxes/core/cpu
  ${CMAKE_SOURCE_DIR}/toolboxes/core/cpu/hostutils
  ${CMAKE_SOURCE_DIR}/toolboxes/gadgettools
  )

add_executable(mriclient main.cpp)
add_executable(gt_alive  gt_alive.cpp)

target_link_libraries(gt_alive gadgettools optimized ${ACE_LIBRARIES} debug ${ACE_DEBUG_LIBRARY}  ${Boost_LIBRARIES} ${ISMRMRD_LIBRARIES})

IF(WIN32)
	SET(HDF5_LIB_DIR ${HDF5_INCLUDE_DIR}/../lib)
	target_link_libraries(mriclient optimized ${HDF5_LIB_DIR}/hdf5dll.lib)
	target_link_libraries(mriclient optimized ${HDF5_LIB_DIR}/hdf5_cppdll.lib)
	target_link_libraries(mriclient optimized ${HDF5_LIB_DIR}/hdf5_hldll.lib)

	target_link_libraries(mriclient debug ${HDF5_LIB_DIR}/hdf5ddll.lib)
	target_link_libraries(mriclient debug ${HDF5_LIB_DIR}/hdf5_cppddll.lib)
	target_link_libraries(mriclient debug ${HDF5_LIB_DIR}/hdf5_hlddll.lib)

	#target_link_libraries(mriclient optimized ${HDF5_LIB_DIR}/zlib.lib)
	#target_link_libraries(mriclient optimized ${HDF5_LIB_DIR}/szip.lib)
	#target_link_libraries(mriclient debug ${HDF5_LIB_DIR}/zlib.lib)
	#target_link_libraries(mriclient debug ${HDF5_LIB_DIR}/szip.lib)

	target_link_libraries(mriclient gadgettools optimized ${ACE_LIBRARIES} debug ${ACE_DEBUG_LIBRARY} ${ISMRMRD_LIBRARIES} ${Boost_LIBRARIES})
ELSE (WIN32)
	target_link_libraries(mriclient gadgettools  ${HDF5_LIBRARIES} optimized ${ACE_LIBRARIES} debug ${ACE_DEBUG_LIBRARY} ${ISMRMRD_LIBRARIES} ${Boost_LIBRARIES})
ENDIF(WIN32)

install(TARGETS mriclient gt_alive DESTINATION bin)
install(FILES ImageWriter.h HDF5ImageWriter.h BlobFileWriter.h DESTINATION include)
install(FILES ${ISMRMRD_LIBRARIES} DESTINATION lib)
install(FILES isalive.xml DESTINATION config)<|MERGE_RESOLUTION|>--- conflicted
+++ resolved
@@ -3,21 +3,11 @@
 
 set(Boost_NO_BOOST_CMAKE ON)
 
-<<<<<<< HEAD
-# Windows Boost requires linking of Boost.DateTime and Boost.Chrono for Boost.Thread
-if (WIN32)
-    find_package(Boost COMPONENTS system thread date_time chrono REQUIRED)
-else (WIN32)
-    find_package(Boost COMPONENTS system thread date_time REQUIRED)
-endif (WIN32)
-
-=======
 if(WIN32)
   find_package(Boost COMPONENTS thread system date_time chrono REQUIRED)
 else(WIN32)
   find_package(Boost COMPONENTS thread system REQUIRED)
 endif(WIN32)
->>>>>>> d278d192
 
 if(WIN32)
   link_directories(${Boost_LIBRARY_DIRS})
