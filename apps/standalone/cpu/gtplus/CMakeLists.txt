--- conflicted
+++ resolved
@@ -17,10 +17,10 @@
     link_libraries(${MATLAB_LIBRARIES} 
                     optimized ${ACE_LIBRARIES} debug ${ACE_DEBUG_LIBRARY} 
                     ${ISMRMRD_LIBRARIES} 
-                    gtplus 
-                    cpucore 
-                    cpucore_math
-                    cpureg )
+                    gadgetron_toolbox_gtplus 
+                    gadgetron_toolbox_cpucore 
+                    gadgetron_toolbox_cpucore_math
+                    gadgetron_toolbox_cpureg )
 
     if (WIN32)
         if ( HAS_64_BIT )
@@ -48,19 +48,11 @@
 
         add_library(Matlab_gt_read_analyze SHARED Matlab_gt_read_analyze.cpp)
         SET_TARGET_PROPERTIES(Matlab_gt_read_analyze PROPERTIES SUFFIX ${MATLAB_SUFFIX})
-<<<<<<< HEAD
-        install(TARGETS Matlab_gt_read_analyze DESTINATION bin COMPONENT main)
+        install(TARGETS Matlab_gt_read_analyze DESTINATION ${GADGETRON_INSTALL_MATLAB_PATH} COMPONENT main)
 
         add_library(Matlab_gt_write_analyze SHARED Matlab_gt_write_analyze.cpp)
         SET_TARGET_PROPERTIES(Matlab_gt_write_analyze PROPERTIES SUFFIX ${MATLAB_SUFFIX})
-        install(TARGETS Matlab_gt_write_analyze DESTINATION bin COMPONENT main)
-=======
-        install(TARGETS Matlab_gt_read_analyze DESTINATION ${GADGETRON_INSTALL_MATLAB_PATH} )
-
-        add_library(Matlab_gt_write_analyze SHARED Matlab_gt_write_analyze.cpp)
-        SET_TARGET_PROPERTIES(Matlab_gt_write_analyze PROPERTIES SUFFIX ${MATLAB_SUFFIX})
-        install(TARGETS Matlab_gt_write_analyze DESTINATION ${GADGETRON_INSTALL_MATLAB_PATH} )
->>>>>>> 28de8438
+        install(TARGETS Matlab_gt_write_analyze DESTINATION ${GADGETRON_INSTALL_MATLAB_PATH} COMPONENT main)
 
     endif ( MKL_FOUND AND FFTW3_FOUND )
 
