--- conflicted
+++ resolved
@@ -6,12 +6,7 @@
   cpureg 
   cpucore 
   cpucore_math
-<<<<<<< HEAD
-=======
-  #cpuoperators
-  #cpusolvers 
-  optimized ${ACE_LIBRARIES} debug ${ACE_DEBUG_LIBRARY} 
->>>>>>> c5e7cc20
+  ${ARMADILLO_LIBRARIES}
   )
 
 target_link_libraries(register_CK_2d_cpu 
@@ -19,12 +14,7 @@
   cpureg 
   cpucore
   cpucore_math
-<<<<<<< HEAD
-=======
-  #  cpuoperators
-  #  cpusolvers 
-  optimized ${ACE_LIBRARIES} debug ${ACE_DEBUG_LIBRARY} 
->>>>>>> c5e7cc20
+  ${ARMADILLO_LIBRARIES}
   )
 
 install(TARGETS 
@@ -39,7 +29,7 @@
   if (WIN32)
     include_directories( ${MATLAB_INCLUDE_DIR} )
     add_library(Matlab_register_CK_2d_cpu SHARED Matlab_register_CK_2d.cpp)
-    target_link_libraries(Matlab_register_CK_2d_cpu ${MATLAB_LIBRARIES} cpureg cpucore cpucore_math)
+    target_link_libraries(Matlab_register_CK_2d_cpu ${MATLAB_LIBRARIES} hostutils cpureg cpucore cpucore_math)
     if ( HAS_64_BIT )				
       SET_TARGET_PROPERTIES(Matlab_register_CK_2d_cpu PROPERTIES SUFFIX .mexw64)
     endif ( HAS_64_BIT )    
