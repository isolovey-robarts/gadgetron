--- conflicted
+++ resolved
@@ -85,12 +85,12 @@
   }
   
   // Configuration from the command line
-  uintd2 matrix_size_os = uintd2(parms.get_parameter('o')->get_int_value(), parms.get_parameter('o')->get_int_value());
+  uint64d2 matrix_size_os = uint64d2(parms.get_parameter('o')->get_int_value(), parms.get_parameter('o')->get_int_value());
   unsigned int num_profiles = parms.get_parameter('p')->get_int_value();
   unsigned int samples_per_profile = parms.get_parameter('s')->get_int_value();  
   _real kernel_width = parms.get_parameter('k')->get_float_value();
 
-  uintd2 matrix_size = from_std_vector<unsigned long long,2>(*(host_image->get_dimensions().get()));
+  uint64d2 matrix_size = from_std_vector<size_t,2>(*(host_image->get_dimensions().get()));
   _real alpha = (_real)matrix_size_os.vec[0]/(_real)matrix_size.vec[0];
 
   if( matrix_size.vec[0] != matrix_size.vec[1] ){
@@ -106,13 +106,8 @@
   delete timer;
   
   // Setup resulting samples array
-<<<<<<< HEAD
-  vector<unsigned int> samples_dims; samples_dims.push_back( samples_per_profile ); samples_dims.push_back( num_profiles );
+  vector<size_t> samples_dims; samples_dims.push_back( samples_per_profile ); samples_dims.push_back( num_profiles );
   cuNDArray<_complext> samples(&samples_dims);
-=======
-  vector<unsigned long long> samples_dims; samples_dims.push_back( samples_per_profile ); samples_dims.push_back( num_profiles );
-  cuNDArray<_complext> samples; samples.create(&samples_dims);
->>>>>>> c5e7cc20
   
   // Initialize plan
   timer = new GPUTimer("Initializing plan");
@@ -150,4 +145,4 @@
   delete timer;
 
   return 0;
-}
+}