cmake_minimum_required(VERSION 2.6)

# add additional FindMatlab Module
list(APPEND CMAKE_MODULE_PATH ${CMAKE_CURRENT_SOURCE_DIR}/cmake)

###############################################################
#Bootstrap search for libraries
# (We need to find cmake modules in Gadgetron)
###############################################################
find_path(GADGETRON_CMAKE_MODULES FindGadgetron.cmake HINTS
    $ENV{GADGETRON_HOME}/cmake
    /usr/local/gadgetron)

if (NOT GADGETRON_CMAKE_MODULES)
    MESSAGE(FATAL_ERROR "GADGETRON_CMAKE_MODULES cannot be found.
    Try to set GADGETRON_HOME environment variable.")
endif(NOT GADGETRON_CMAKE_MODULES)

list(APPEND CMAKE_MODULE_PATH ${GADGETRON_CMAKE_MODULES})
###############################################################

find_package(Ismrmrd REQUIRED)
<<<<<<< HEAD
find_package(Gadgetron REQUIRED)
set(Boost_NO_BOOST_CMAKE ON)
find_package(Boost COMPONENTS thread system REQUIRED)
find_package(ACE REQUIRED)
find_package(Matlab REQUIRED)

set(CMAKE_INSTALL_PREFIX $ENV{GADGETRON_HOME})

include_directories(
  ${MATLAB_INCLUDE_DIR}
  #${GADGETRON_INCLUDE_DIR}
  )
=======

include_directories(
    ${MATLAB_INCLUDE_DIR}
    ${ACE_INCLUDE_DIR} 
    ${Boost_INCLUDE_DIR} 
    ${ISMRMRD_INCLUDE_DIR}
    ${CMAKE_SOURCE_DIR}/apps/gadgetron
    ${CMAKE_SOURCE_DIR}/dependencies/tinyxml
    ${CMAKE_SOURCE_DIR}/apps/gadgetron 
    ${CMAKE_SOURCE_DIR}/toolboxes/cpucore
    ${CMAKE_SOURCE_DIR}/toolboxes/gadgettools
    ${CMAKE_SOURCE_DIR}/toolboxes/gpupmri
    ${CMAKE_SOURCE_DIR}/toolboxes/gpunfft
    ${CMAKE_SOURCE_DIR}/toolboxes/gpucore
    ${CMAKE_SOURCE_DIR}/toolboxes/solvers
    ${CMAKE_SOURCE_DIR}/toolboxes/hostutils
    ${CMAKE_SOURCE_DIR}/gadgets/core
)
>>>>>>> 8b43a4f1

if (UNIX)
    if (APPLE)
        SET(MATLAB_SUFFIX ".mexmaci64")
    else(APPLE)
        SET(MATLAB_SUFFIX ".mexglnxa64")
    endif(APPLE)
else(UNIX)
    SET(MATLAB_SUFFIX ".dll")
endif(UNIX)

add_library(gadgetronmatlab SHARED MatlabGadget.cpp)
target_link_libraries(
    gadgetronmatlab
    ${MATLAB_LIBRARIES}
    ${ISMRMRD_LIBRARIES}
    ${ISMRMRD_XSD_LIBRARIES}
    optimized ${ACE_LIBRARIES}
    debug ${ACE_DEBUG_LIBRARY}
)

install(TARGETS gadgetronmatlab DESTINATION lib)

#install(FILES DESTINATION matlab)
install(FILES matlab.xml DESTINATION config)<|MERGE_RESOLUTION|>--- conflicted
+++ resolved
@@ -1,58 +1,9 @@
-cmake_minimum_required(VERSION 2.6)
-
-# add additional FindMatlab Module
-list(APPEND CMAKE_MODULE_PATH ${CMAKE_CURRENT_SOURCE_DIR}/cmake)
-
-###############################################################
-#Bootstrap search for libraries
-# (We need to find cmake modules in Gadgetron)
-###############################################################
-find_path(GADGETRON_CMAKE_MODULES FindGadgetron.cmake HINTS
-    $ENV{GADGETRON_HOME}/cmake
-    /usr/local/gadgetron)
-
-if (NOT GADGETRON_CMAKE_MODULES)
-    MESSAGE(FATAL_ERROR "GADGETRON_CMAKE_MODULES cannot be found.
-    Try to set GADGETRON_HOME environment variable.")
-endif(NOT GADGETRON_CMAKE_MODULES)
-
-list(APPEND CMAKE_MODULE_PATH ${GADGETRON_CMAKE_MODULES})
-###############################################################
-
 find_package(Ismrmrd REQUIRED)
-<<<<<<< HEAD
-find_package(Gadgetron REQUIRED)
-set(Boost_NO_BOOST_CMAKE ON)
-find_package(Boost COMPONENTS thread system REQUIRED)
-find_package(ACE REQUIRED)
-find_package(Matlab REQUIRED)
-
-set(CMAKE_INSTALL_PREFIX $ENV{GADGETRON_HOME})
 
 include_directories(
   ${MATLAB_INCLUDE_DIR}
   #${GADGETRON_INCLUDE_DIR}
   )
-=======
-
-include_directories(
-    ${MATLAB_INCLUDE_DIR}
-    ${ACE_INCLUDE_DIR} 
-    ${Boost_INCLUDE_DIR} 
-    ${ISMRMRD_INCLUDE_DIR}
-    ${CMAKE_SOURCE_DIR}/apps/gadgetron
-    ${CMAKE_SOURCE_DIR}/dependencies/tinyxml
-    ${CMAKE_SOURCE_DIR}/apps/gadgetron 
-    ${CMAKE_SOURCE_DIR}/toolboxes/cpucore
-    ${CMAKE_SOURCE_DIR}/toolboxes/gadgettools
-    ${CMAKE_SOURCE_DIR}/toolboxes/gpupmri
-    ${CMAKE_SOURCE_DIR}/toolboxes/gpunfft
-    ${CMAKE_SOURCE_DIR}/toolboxes/gpucore
-    ${CMAKE_SOURCE_DIR}/toolboxes/solvers
-    ${CMAKE_SOURCE_DIR}/toolboxes/hostutils
-    ${CMAKE_SOURCE_DIR}/gadgets/core
-)
->>>>>>> 8b43a4f1
 
 if (UNIX)
     if (APPLE)
