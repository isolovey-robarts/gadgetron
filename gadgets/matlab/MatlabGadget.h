#pragma once

#include "gadgetron_matlab_export.h"
#include "Gadget.h"
#include "gadgetron_paths.h"
#include "hoNDArray.h"
#include "ismrmrd/ismrmrd.h"
#include "log.h"
#include "engine.h"     // Matlab Engine header

#include "ace/Synch.h"  // For the MatlabCommandServer
#include "ace/SOCK_Connector.h"
#include "ace/INET_Addr.h"


#include <stdio.h>
#include <stdlib.h>
#include <complex>
#include <boost/lexical_cast.hpp>

// TODO:
//Make the port option work so that we can have multiple matlabs running, each with its own command server.
//Create a debug option to use evalstring and get back the matlab output on every function call.
//Finish the image stuff
//Is there a better way to kill the command server?
//Test on windows


namespace Gadgetron{

template <class T> class MatlabGadget :
		public Gadget2<T, hoNDArray< std::complex<float> > >
{
public:
<<<<<<< HEAD
	MatlabGadget(): Gadget2<T, hoNDArray< std::complex<float> > >()
	{
		// Open the Matlab Engine on the current host
		GADGET_DEBUG1("Starting MATLAB engine\n");
		if (!(engine_ = engOpen("matlab -nosplash -nodesktop"))) {
			// TODO: error checking!
			GADGET_DEBUG1("Can't start MATLAB engine\n");
		} else {
			// Add ISMRMRD Java bindings jar to Matlab's path
			// TODO: this should be in user's Matlab path NOT HERE

			// Prepare a buffer for collecting Matlab's output
			char matlab_buffer_[2049] = "\0";
			engOutputBuffer(engine_, matlab_buffer_, 2048);

			// Add the necessary paths to the matlab environment
			// Java matlab command server
			engEvalString(engine_, "javaaddpath(fullfile(getenv('GADGETRON_HOME'), 'matlab'));");
			// Gadgetron matlab scripts
			engEvalString(engine_, "addpath(fullfile(getenv('GADGETRON_HOME'), 'matlab'));");
			// ISMRMRD matlab library
			engEvalString(engine_, "addpath(fullfile(getenv('ISMRMRD_HOME'), 'matlab'));");


			GADGET_DEBUG2("%s", matlab_buffer_);
		}
	}

	~MatlabGadget()
	{
		char matlab_buffer_[2049] = "\0";
		engOutputBuffer(engine_, matlab_buffer_, 2048);
		// Stop the Java Command server
		// send the stop signal to the command server and
		//  wait a bit for it to shut down cleanly.
		//  GADGET_DEBUG1("Closing down the Matlab Command Server\n");
		engEvalString(engine_, "M.notifyEnd(); pause(1);");
		engEvalString(engine_, "clear java;");
		GADGET_DEBUG2("%s", matlab_buffer_);
		// Close the Matlab engine
		GADGET_DEBUG1("Closing down Matlab\n");
		engClose(engine_);
	}
=======
    MatlabGadget(): Gadget2<T, hoNDArray< std::complex<float> > >()
    {
        // Open the Matlab Engine on the current host
        GDEBUG("Starting MATLAB engine\n");
        if (!(engine_ = engOpen("matlab -nosplash -nodesktop"))) {
            // TODO: error checking!
            GDEBUG("Can't start MATLAB engine\n");
        } else {
            // Add ISMRMRD Java bindings jar to Matlab's path
            // TODO: this should be in user's Matlab path NOT HERE

            // Prepare a buffer for collecting Matlab's output
            char matlab_buffer_[2049] = "\0";
            engOutputBuffer(engine_, matlab_buffer_, 2048);

	    // Add the necessary paths to the matlab environment
	    // Java matlab command server
	    std::string gadgetron_matlab_path = get_gadgetron_home() + "/share/gadgetron/matlab";
	    std::string java_add_path_cmd = std::string("javaaddpath('") + gadgetron_matlab_path + std::string("');");
	    std::string add_path_cmd = std::string("addpath('") + gadgetron_matlab_path + std::string("');");
	    
            // Gadgetron matlab scripts
	    engEvalString(engine_, java_add_path_cmd.c_str());
	    engEvalString(engine_, add_path_cmd.c_str());
	    
            // ISMRMRD matlab library
            engEvalString(engine_, "addpath(fullfile(getenv('ISMRMRD_HOME'), '/share/ismrmrd/matlab'));");

	    GDEBUG("%s", matlab_buffer_);
        }
    }

    ~MatlabGadget()
    {
        char matlab_buffer_[2049] = "\0";
        engOutputBuffer(engine_, matlab_buffer_, 2048);
	// Stop the Java Command server
        // send the stop signal to the command server and
        //  wait a bit for it to shut down cleanly.
        GDEBUG("Closing down the Matlab Command Server\n");
	engEvalString(engine_, "M.notifyEnd(); pause(1);");
        engEvalString(engine_, "clear java;");
        GDEBUG("%s", matlab_buffer_);
        // Close the Matlab engine
        GDEBUG("Closing down Matlab\n");
        engClose(engine_);
    }
>>>>>>> a8f2f1ca

protected:

	int process_config(ACE_Message_Block* mb)
	{
		std::string cmd;

		debug_mode_  = this->get_int_value("debug_mode");
		path_        = this->get_string_value("matlab_path");
		classname_   = this->get_string_value("matlab_classname");
		command_server_port_ = this->get_int_value("matlab_port");

<<<<<<< HEAD
		GADGET_DEBUG2("MATLAB Class Name : %s\n", classname_.get()->c_str());
=======
        GDEBUG("MATLAB Class Name : %s\n", classname_.get()->c_str());
>>>>>>> a8f2f1ca

		//char matlab_buffer_[2049] = "\0";
		char matlab_buffer_[20481] = "\0";
		engOutputBuffer(engine_, matlab_buffer_, 20480);

		// Instantiate the Java Command server
		// TODO: we HAVE to pause in Matlab to allow the java command server thread to start
		cmd = "M = MatlabCommandServer(" + boost::lexical_cast<std::string>(command_server_port_) +
                "); M.start(); pause(1);";
	engEvalString(engine_, cmd.c_str());
        GDEBUG("%s", matlab_buffer_);

<<<<<<< HEAD
		// add user specified path for this gadget
		if (!path_->empty()) {
			cmd = "addpath(" + *path_ + ");";
			send_matlab_command(cmd);
		}

		// Put the XML Header into the matlab workspace
		std::string xmlConfig = std::string(mb->rd_ptr());
		mxArray *xmlstring = mxCreateString(xmlConfig.c_str());
		engPutVariable(engine_, "xmlstring", xmlstring);

		// Instantiate the Matlab gadget object from the user specified class
		// Call matlab gadget's init method with the XML Header
		// and the user defined config method
		cmd = "matgadget = " + *classname_ + "();";
		cmd += "matgadget.init(xmlstring); matgadget.config();";
		if (send_matlab_command(cmd) != GADGET_OK) {
			GADGET_DEBUG1("Failed to send matlab command.\n");
			return GADGET_FAIL;
		}

		mxDestroyArray(xmlstring);

		return GADGET_OK;
	}

	int send_matlab_command(std::string& command)
	{

		if (debug_mode_) {
			char matlab_buffer_[2049] = "\0";
			engOutputBuffer(engine_, matlab_buffer_, 2048);
			engEvalString(engine_, command.c_str());
			if (matlab_buffer_[0] != '\0')
				GADGET_DEBUG2("\n%s\n", matlab_buffer_);
			return GADGET_OK;
		}
		else {

=======
        // add user specified path for this gadget
        if (!path_->empty()) {
            cmd = "addpath(" + *path_ + ");";
            send_matlab_command(cmd);
        }

        // Put the XML Header into the matlab workspace
        std::string xmlConfig = std::string(mb->rd_ptr());
        mxArray *xmlstring = mxCreateString(xmlConfig.c_str());
        engPutVariable(engine_, "xmlstring", xmlstring);

        // Instantiate the Matlab gadget object from the user specified class
        // Call matlab gadget's init method with the XML Header
        // and the user defined config method
        cmd = "matgadget = " + *classname_ + "();";
        cmd += "matgadget.init(xmlstring); matgadget.config();";
        if (send_matlab_command(cmd) != GADGET_OK) {
            GDEBUG("Failed to send matlab command.\n");
            return GADGET_FAIL;
        }

	mxDestroyArray(xmlstring);

        return GADGET_OK;
    }

    int send_matlab_command(std::string& command)
    {

        if (debug_mode_) {
            char matlab_buffer_[2049] = "\0";
            engOutputBuffer(engine_, matlab_buffer_, 2048);
            engEvalString(engine_, command.c_str());
            GDEBUG("%s\n", matlab_buffer_);
            return GADGET_OK;
        }
        else {
>>>>>>> a8f2f1ca
            ACE_SOCK_Stream client_stream;
            ACE_INET_Addr remote_addr(command_server_port_, "localhost");
            ACE_SOCK_Connector connector;

            if (connector.connect(client_stream, remote_addr) == -1) {
                GDEBUG("Connection failed\n");
                return GADGET_FAIL;
            }

            ACE_Time_Value timeout(10);
            if (client_stream.send_n(command.c_str(), command.size(), &timeout) == -1) {
                GDEBUG("Error in send_n\n");
                client_stream.close();
                return GADGET_FAIL;
            }

            if (client_stream.close () == -1){
                GDEBUG("Error in close\n");
                return GADGET_FAIL;
            }


			//engOutputBuffer(engine_, NULL, 0);
			//engEvalString(engine_, command.c_str());

			return GADGET_OK;
		}
	}


	boost::shared_ptr<std::string> path_;
	boost::shared_ptr<std::string> classname_;
	int command_server_port_;
	int debug_mode_;

	Engine *engine_;
};



class EXPORTGADGETSMATLAB AcquisitionMatlabGadget :
public MatlabGadget<ISMRMRD::AcquisitionHeader>
{
public:
	GADGET_DECLARE(AcquisitionMatlabGadget);
	int process(GadgetContainerMessage<ISMRMRD::AcquisitionHeader>* m1,
			GadgetContainerMessage< hoNDArray< std::complex<float> > >* m2);

};

class EXPORTGADGETSMATLAB ImageMatlabGadget :
public MatlabGadget<ISMRMRD::ImageHeader>
{
public:
	GADGET_DECLARE(ImageMatlabGadget);
	int process(GadgetContainerMessage<ISMRMRD::ImageHeader>* m1,
			GadgetContainerMessage< hoNDArray< std::complex<float> > >* m2);

};
}<|MERGE_RESOLUTION|>--- conflicted
+++ resolved
@@ -29,54 +29,9 @@
 namespace Gadgetron{
 
 template <class T> class MatlabGadget :
-		public Gadget2<T, hoNDArray< std::complex<float> > >
+    public Gadget2<T, hoNDArray< std::complex<float> > >
 {
 public:
-<<<<<<< HEAD
-	MatlabGadget(): Gadget2<T, hoNDArray< std::complex<float> > >()
-	{
-		// Open the Matlab Engine on the current host
-		GADGET_DEBUG1("Starting MATLAB engine\n");
-		if (!(engine_ = engOpen("matlab -nosplash -nodesktop"))) {
-			// TODO: error checking!
-			GADGET_DEBUG1("Can't start MATLAB engine\n");
-		} else {
-			// Add ISMRMRD Java bindings jar to Matlab's path
-			// TODO: this should be in user's Matlab path NOT HERE
-
-			// Prepare a buffer for collecting Matlab's output
-			char matlab_buffer_[2049] = "\0";
-			engOutputBuffer(engine_, matlab_buffer_, 2048);
-
-			// Add the necessary paths to the matlab environment
-			// Java matlab command server
-			engEvalString(engine_, "javaaddpath(fullfile(getenv('GADGETRON_HOME'), 'matlab'));");
-			// Gadgetron matlab scripts
-			engEvalString(engine_, "addpath(fullfile(getenv('GADGETRON_HOME'), 'matlab'));");
-			// ISMRMRD matlab library
-			engEvalString(engine_, "addpath(fullfile(getenv('ISMRMRD_HOME'), 'matlab'));");
-
-
-			GADGET_DEBUG2("%s", matlab_buffer_);
-		}
-	}
-
-	~MatlabGadget()
-	{
-		char matlab_buffer_[2049] = "\0";
-		engOutputBuffer(engine_, matlab_buffer_, 2048);
-		// Stop the Java Command server
-		// send the stop signal to the command server and
-		//  wait a bit for it to shut down cleanly.
-		//  GADGET_DEBUG1("Closing down the Matlab Command Server\n");
-		engEvalString(engine_, "M.notifyEnd(); pause(1);");
-		engEvalString(engine_, "clear java;");
-		GADGET_DEBUG2("%s", matlab_buffer_);
-		// Close the Matlab engine
-		GADGET_DEBUG1("Closing down Matlab\n");
-		engClose(engine_);
-	}
-=======
     MatlabGadget(): Gadget2<T, hoNDArray< std::complex<float> > >()
     {
         // Open the Matlab Engine on the current host
@@ -97,13 +52,12 @@
 	    std::string gadgetron_matlab_path = get_gadgetron_home() + "/share/gadgetron/matlab";
 	    std::string java_add_path_cmd = std::string("javaaddpath('") + gadgetron_matlab_path + std::string("');");
 	    std::string add_path_cmd = std::string("addpath('") + gadgetron_matlab_path + std::string("');");
-	    
             // Gadgetron matlab scripts
 	    engEvalString(engine_, java_add_path_cmd.c_str());
 	    engEvalString(engine_, add_path_cmd.c_str());
-	    
             // ISMRMRD matlab library
             engEvalString(engine_, "addpath(fullfile(getenv('ISMRMRD_HOME'), '/share/ismrmrd/matlab'));");
+
 
 	    GDEBUG("%s", matlab_buffer_);
         }
@@ -124,77 +78,31 @@
         GDEBUG("Closing down Matlab\n");
         engClose(engine_);
     }
->>>>>>> a8f2f1ca
 
 protected:
 
-	int process_config(ACE_Message_Block* mb)
-	{
-		std::string cmd;
+    int process_config(ACE_Message_Block* mb)
+    {
+        std::string cmd;
 
-		debug_mode_  = this->get_int_value("debug_mode");
-		path_        = this->get_string_value("matlab_path");
-		classname_   = this->get_string_value("matlab_classname");
-		command_server_port_ = this->get_int_value("matlab_port");
+        debug_mode_  = this->get_int_value("debug_mode");
+        path_        = this->get_string_value("matlab_path");
+        classname_   = this->get_string_value("matlab_classname");
+        command_server_port_ = this->get_int_value("matlab_port");
 
-<<<<<<< HEAD
-		GADGET_DEBUG2("MATLAB Class Name : %s\n", classname_.get()->c_str());
-=======
         GDEBUG("MATLAB Class Name : %s\n", classname_.get()->c_str());
->>>>>>> a8f2f1ca
 
-		//char matlab_buffer_[2049] = "\0";
-		char matlab_buffer_[20481] = "\0";
-		engOutputBuffer(engine_, matlab_buffer_, 20480);
+        //char matlab_buffer_[2049] = "\0";
+        char matlab_buffer_[20481] = "\0";
+        engOutputBuffer(engine_, matlab_buffer_, 20480);
 
-		// Instantiate the Java Command server
-		// TODO: we HAVE to pause in Matlab to allow the java command server thread to start
-		cmd = "M = MatlabCommandServer(" + boost::lexical_cast<std::string>(command_server_port_) +
+   	// Instantiate the Java Command server
+        // TODO: we HAVE to pause in Matlab to allow the java command server thread to start
+        cmd = "M = MatlabCommandServer(" + boost::lexical_cast<std::string>(command_server_port_) +
                 "); M.start(); pause(1);";
 	engEvalString(engine_, cmd.c_str());
         GDEBUG("%s", matlab_buffer_);
 
-<<<<<<< HEAD
-		// add user specified path for this gadget
-		if (!path_->empty()) {
-			cmd = "addpath(" + *path_ + ");";
-			send_matlab_command(cmd);
-		}
-
-		// Put the XML Header into the matlab workspace
-		std::string xmlConfig = std::string(mb->rd_ptr());
-		mxArray *xmlstring = mxCreateString(xmlConfig.c_str());
-		engPutVariable(engine_, "xmlstring", xmlstring);
-
-		// Instantiate the Matlab gadget object from the user specified class
-		// Call matlab gadget's init method with the XML Header
-		// and the user defined config method
-		cmd = "matgadget = " + *classname_ + "();";
-		cmd += "matgadget.init(xmlstring); matgadget.config();";
-		if (send_matlab_command(cmd) != GADGET_OK) {
-			GADGET_DEBUG1("Failed to send matlab command.\n");
-			return GADGET_FAIL;
-		}
-
-		mxDestroyArray(xmlstring);
-
-		return GADGET_OK;
-	}
-
-	int send_matlab_command(std::string& command)
-	{
-
-		if (debug_mode_) {
-			char matlab_buffer_[2049] = "\0";
-			engOutputBuffer(engine_, matlab_buffer_, 2048);
-			engEvalString(engine_, command.c_str());
-			if (matlab_buffer_[0] != '\0')
-				GADGET_DEBUG2("\n%s\n", matlab_buffer_);
-			return GADGET_OK;
-		}
-		else {
-
-=======
         // add user specified path for this gadget
         if (!path_->empty()) {
             cmd = "addpath(" + *path_ + ");";
@@ -232,7 +140,6 @@
             return GADGET_OK;
         }
         else {
->>>>>>> a8f2f1ca
             ACE_SOCK_Stream client_stream;
             ACE_INET_Addr remote_addr(command_server_port_, "localhost");
             ACE_SOCK_Connector connector;
@@ -253,43 +160,38 @@
                 GDEBUG("Error in close\n");
                 return GADGET_FAIL;
             }
+            return GADGET_OK;
+        }
+    }
 
 
-			//engOutputBuffer(engine_, NULL, 0);
-			//engEvalString(engine_, command.c_str());
+    boost::shared_ptr<std::string> path_;
+    boost::shared_ptr<std::string> classname_;
+    int command_server_port_;
+    int debug_mode_;
 
-			return GADGET_OK;
-		}
-	}
-
-
-	boost::shared_ptr<std::string> path_;
-	boost::shared_ptr<std::string> classname_;
-	int command_server_port_;
-	int debug_mode_;
-
-	Engine *engine_;
+    Engine *engine_;
 };
 
 
 
 class EXPORTGADGETSMATLAB AcquisitionMatlabGadget :
-public MatlabGadget<ISMRMRD::AcquisitionHeader>
+    public MatlabGadget<ISMRMRD::AcquisitionHeader>
 {
-public:
-	GADGET_DECLARE(AcquisitionMatlabGadget);
-	int process(GadgetContainerMessage<ISMRMRD::AcquisitionHeader>* m1,
-			GadgetContainerMessage< hoNDArray< std::complex<float> > >* m2);
+    public:
+        GADGET_DECLARE(AcquisitionMatlabGadget);
+        int process(GadgetContainerMessage<ISMRMRD::AcquisitionHeader>* m1,
+                GadgetContainerMessage< hoNDArray< std::complex<float> > >* m2);
 
 };
 
 class EXPORTGADGETSMATLAB ImageMatlabGadget :
-public MatlabGadget<ISMRMRD::ImageHeader>
+    public MatlabGadget<ISMRMRD::ImageHeader>
 {
-public:
-	GADGET_DECLARE(ImageMatlabGadget);
-	int process(GadgetContainerMessage<ISMRMRD::ImageHeader>* m1,
-			GadgetContainerMessage< hoNDArray< std::complex<float> > >* m2);
+    public:
+        GADGET_DECLARE(ImageMatlabGadget);
+        int process(GadgetContainerMessage<ISMRMRD::ImageHeader>* m1,
+                GadgetContainerMessage< hoNDArray< std::complex<float> > >* m2);
 
 };
 }