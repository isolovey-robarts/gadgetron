#pragma once

#include "Gadget.h"
#include "../core/GadgetMRIHeaders.h"


#include <boost/python.hpp>
#include <boost/python/numeric.hpp>
#include <boost/python/tuple.hpp>
#include "gadgetronpython_export.h"
#include "ismrmrd.h"

class EXPORTGADGETSPYTHON GadgetReference
{

 public:
  GadgetReference();
  ~GadgetReference();
  
  int set_gadget(Gadget* g)
  {
    gadget_ = g;
    return 0;
  }

  template<class T> int return_data(T header, boost::python::numeric::array arr);
  int return_acquisition(ISMRMRD::AcquisitionHeader acq, boost::python::numeric::array arr);
<<<<<<< HEAD
  int return_image(GadgetMessageImage img, boost::python::numeric::array arr);
=======
  int return_image(ISMRMRD::ImageHeader img, boost::python::numeric::array arr);
>>>>>>> 5279177a

 protected:
  Gadget* gadget_;

};<|MERGE_RESOLUTION|>--- conflicted
+++ resolved
@@ -25,11 +25,7 @@
 
   template<class T> int return_data(T header, boost::python::numeric::array arr);
   int return_acquisition(ISMRMRD::AcquisitionHeader acq, boost::python::numeric::array arr);
-<<<<<<< HEAD
-  int return_image(GadgetMessageImage img, boost::python::numeric::array arr);
-=======
   int return_image(ISMRMRD::ImageHeader img, boost::python::numeric::array arr);
->>>>>>> 5279177a
 
  protected:
   Gadget* gadget_;
