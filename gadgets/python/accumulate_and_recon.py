import numpy as np
import GadgetronPythonMRI as g
import kspaceandimage as ki
import libxml2

myLocalGadgetReference = g.GadgetReference()
myBuffer = 0
myParameters = 0
myCounter = 1;
mySeries = 1;

def set_gadget_reference(gadref):
    global myLocalGadgetReference
    myLocalGadgetReference = gadref

def config_function(conf):
    global myBuffer
    global myParameters

    myParameters = dict()

    doc = libxml2.parseDoc(str(conf))
    context = doc.xpathNewContext()
    context.xpathRegisterNs("ismrm", "http://www.ismrm.org/ISMRMRD")
    myParameters["matrix_x"] = int((context.xpathEval("/ismrm:ismrmrdHeader/ismrm:encoding/ismrm:encodedSpace/ismrm:matrixSize/ismrm:x")[0]).content)
    myParameters["matrix_y"] = int((context.xpathEval("/ismrm:ismrmrdHeader/ismrm:encoding/ismrm:encodedSpace/ismrm:matrixSize/ismrm:y")[0]).content)
    myParameters["matrix_z"] = int((context.xpathEval("/ismrm:ismrmrdHeader/ismrm:encoding/ismrm:encodedSpace/ismrm:matrixSize/ismrm:z")[0]).content)
    myParameters["channels"] = int((context.xpathEval("/ismrm:ismrmrdHeader/ismrm:acquisitionSystemInformation/ismrm:receiverChannels")[0]).content)
    myParameters["slices"] = int((context.xpathEval("/ismrm:ismrmrdHeader/ismrm:encoding/ismrm:encodingLimits/ismrm:slice/ismrm:maximum")[0]).content)+1
    myParameters["center_line"] = int((context.xpathEval("/ismrm:ismrmrdHeader/ismrm:encoding/ismrm:encodingLimits/ismrm:kspace_encoding_step_1/ismrm:center")[0]).content)

    myBuffer = (np.zeros((myParameters["channels"],myParameters["slices"],myParameters["matrix_z"],myParameters["matrix_y"],(myParameters["matrix_x"]>>1)))).astype('complex64')

def recon_function(acq, data):
    global myLocalGadgetReference
    global myBuffer
    global myParameters
    global myCounter
    global mySeries

    line_offset = (myParameters["matrix_y"]>>1)-myParameters["center_line"];
    myBuffer[:,acq.idx.slice,acq.idx.kspace_encode_step_2,acq.idx.kspace_encode_step_1+line_offset,:] = data
    
    if (acq.flags & (1<<7)): #Is this the last scan in slice
        image = ki.ktoi(myBuffer,(2,3,4))
        image = image * np.product(image.shape)*100 #Scaling for the scanner
        #Create a new image header and transfer value
        img_head = g.GadgetMessageImage()
        img_head.channels = acq.active_channels
        img_head.slice = acq.idx.slice
<<<<<<< HEAD
        img_head.set_matrix_size(0,myBuffer.shape[4])
        img_head.set_matrix_size(1,myBuffer.shape[3])
        img_head.set_matrix_size(2,myBuffer.shape[2])
        img_head.set_position(0,g.get_position(acq,0))
        img_head.set_position(1,g.get_position(acq,1))
        img_head.set_position(2,g.get_position(acq,2))
        img_head.set_quaternion(0,g.get_quaternion(acq, 0))
        img_head.set_quaternion(1,g.get_quaternion(acq, 1))
        img_head.set_quaternion(2,g.get_quaternion(acq, 2))
        img_head.set_quaternion(3,g.get_quaternion(acq, 3))
	img_head.table_position = g.get_patient_table_position(acq,1)
        img_head.time_stamp = acq.acquisition_time_stamp
=======
        g.img_set_matrix_size(img_head, 0,myBuffer.shape[4])
        g.img_set_matrix_size(img_head,1,myBuffer.shape[3])
        g.img_set_matrix_size(img_head,2,myBuffer.shape[2])
        g.img_set_position(img_head, 0,g.get_position(acq,0))
        g.img_set_position(img_head, 1,g.get_position(acq,1))
        g.img_set_position(img_head, 2,g.get_position(acq,2))
        g.img_set_quaternion(img_head, 0,g.get_quaternion(acq, 0))
        g.img_set_quaternion(img_head, 1,g.get_quaternion(acq, 1))
        g.img_set_quaternion(img_head, 2,g.get_quaternion(acq, 2))
        g.img_set_quaternion(img_head, 3,g.get_quaternion(acq, 3))
	g.img_set_patient_table_position(img_head, 0, g.get_patient_table_position(acq,0)
	g.img_set_patient_table_position(img_head, 1, g.get_patient_table_position(acq,1)
	g.img_set_patient_table_position(img_head, 2, g.get_patient_table_position(acq,2)
        img_head.acquisition_time_stamp = acq.acquisition_time_stamp
>>>>>>> 5279177a
	img_head.image_index = myCounter;
	img_head.image_series_index = mySeries;

	myCounter = myCounter + 1
	if (myCounter > 5):
		mySeries = mySeries + 1
		myCounter = 1

        #Return image to Gadgetron
	return myLocalGadgetReference.return_image(img_head,image.astype('complex64'))
	
    #print "Returning to Gadgetron"
    return 0 #Everything OK
<|MERGE_RESOLUTION|>--- conflicted
+++ resolved
@@ -48,20 +48,6 @@
         img_head = g.GadgetMessageImage()
         img_head.channels = acq.active_channels
         img_head.slice = acq.idx.slice
-<<<<<<< HEAD
-        img_head.set_matrix_size(0,myBuffer.shape[4])
-        img_head.set_matrix_size(1,myBuffer.shape[3])
-        img_head.set_matrix_size(2,myBuffer.shape[2])
-        img_head.set_position(0,g.get_position(acq,0))
-        img_head.set_position(1,g.get_position(acq,1))
-        img_head.set_position(2,g.get_position(acq,2))
-        img_head.set_quaternion(0,g.get_quaternion(acq, 0))
-        img_head.set_quaternion(1,g.get_quaternion(acq, 1))
-        img_head.set_quaternion(2,g.get_quaternion(acq, 2))
-        img_head.set_quaternion(3,g.get_quaternion(acq, 3))
-	img_head.table_position = g.get_patient_table_position(acq,1)
-        img_head.time_stamp = acq.acquisition_time_stamp
-=======
         g.img_set_matrix_size(img_head, 0,myBuffer.shape[4])
         g.img_set_matrix_size(img_head,1,myBuffer.shape[3])
         g.img_set_matrix_size(img_head,2,myBuffer.shape[2])
@@ -76,7 +62,6 @@
 	g.img_set_patient_table_position(img_head, 1, g.get_patient_table_position(acq,1)
 	g.img_set_patient_table_position(img_head, 2, g.get_patient_table_position(acq,2)
         img_head.acquisition_time_stamp = acq.acquisition_time_stamp
->>>>>>> 5279177a
 	img_head.image_index = myCounter;
 	img_head.image_series_index = mySeries;
 
