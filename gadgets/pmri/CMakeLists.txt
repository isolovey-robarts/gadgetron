--- conflicted
+++ resolved
@@ -1,16 +1,8 @@
 if (WIN32)
   ADD_DEFINITIONS(-D__BUILD_GADGETRON_GPUPMRI__)
-<<<<<<< HEAD
-
-  # I would REALLY like to know why this is necessary!
-  SET (CMAKE_EXE_LINKER_FLAGS "${CMAKE_EXE_LINKER_FLAGS} /FORCE:MULTIPLE") 
-  SET (CMAKE_SHARED_LINKER_FLAGS "${CMAKE_SHARED_LINKER_FLAGS} /FORCE:MULTIPLE") 
-
-=======
   # The two flags below is to fix Windows problems in relation to multiple defined constructors in our headers
   SET (CMAKE_EXE_LINKER_FLAGS "${CMAKE_EXE_LINKER_FLAGS} /FORCE:MULTIPLE") 
   SET (CMAKE_SHARED_LINKER_FLAGS "${CMAKE_SHARED_LINKER_FLAGS} /FORCE:MULTIPLE") 
->>>>>>> 772b68e1
 endif (WIN32)
 
 find_package(Ismrmrd REQUIRED)
