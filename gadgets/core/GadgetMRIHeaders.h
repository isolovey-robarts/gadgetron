--- conflicted
+++ resolved
@@ -51,8 +51,6 @@
 };
 
 
-<<<<<<< HEAD
-=======
 /*
 struct ISMRMRD::ImageHeader
 {
@@ -123,5 +121,4 @@
 */
 }
 
->>>>>>> 014438eb
 #endif  //GADGETMRIHEADERS_H