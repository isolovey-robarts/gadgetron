--- conflicted
+++ resolved
@@ -13,13 +13,8 @@
   class EXPORTGADGETSMRICORE CropAndCombineGadget : 
   public Gadget2<ISMRMRD::ImageHeader, hoNDArray< std::complex<float> > >
     {
-<<<<<<< HEAD
-=======
-    public:
-      GADGET_DECLARE(CropAndCombineGadget);
 
       CropAndCombineGadget();
->>>>>>> 3ecb280d
       
     protected:
 
