#include "gpuRadialSensePrepGadget.h"
#include "Gadgetron.h"
#include "GadgetIsmrmrdReadWrite.h"
#include "cuNonCartesianSenseOperator.h"
#include "SenseJob.h"
#include "cuNDArray_elemwise.h"
#include "cuNDArray_utils.h"
#include "vector_td_operators.h"
#include "b1_map.h"
#include "GPUTimer.h"
#include "check_CUDA.h"
#include "radial_utilities.h"
#include "hoNDArray_fileio.h"

#include <algorithm>
#include <vector>
#include <cmath>

namespace Gadgetron{

  gpuRadialSensePrepGadget::gpuRadialSensePrepGadget()
    : slices_(-1)
    , sets_(-1)
    , device_number_(-1)
    , mode_(-1)
    , samples_per_profile_(-1)
  {
    // Set some default values in case the config does not contain a specification
    //

    set_parameter(std::string("mode").c_str(), "0");
    set_parameter(std::string("deviceno").c_str(), "0");
    set_parameter(std::string("buffer_length_in_rotations").c_str(), "1");
    set_parameter(std::string("buffer_using_solver").c_str(), "false");
    set_parameter(std::string("buffer_convolution_kernel_width").c_str(), "5.5");
    set_parameter(std::string("buffer_convolution_oversampling_factor").c_str(), "1.25");
    set_parameter(std::string("rotations_per_reconstruction").c_str(), "0");
    set_parameter(std::string("reconstruction_os_factor_x").c_str(), "1.0");
    set_parameter(std::string("reconstruction_os_factor_y").c_str(), "1.0");
  }
  
  gpuRadialSensePrepGadget::~gpuRadialSensePrepGadget() {}
  
  int gpuRadialSensePrepGadget::process_config(ACE_Message_Block* mb)
  {
    //GADGET_DEBUG1("gpuRadialSensePrepGadget::process_config\n");

    // Get configuration values from config file
    //

    mode_ = get_int_value(std::string("mode").c_str());
    device_number_ = get_int_value(std::string("deviceno").c_str());
    rotations_per_reconstruction_ = get_int_value(std::string("rotations_per_reconstruction").c_str());
    buffer_length_in_rotations_ = get_int_value(std::string("buffer_length_in_rotations").c_str());
    buffer_using_solver_ = get_bool_value(std::string("buffer_using_solver").c_str());
    output_timing_ = get_bool_value(std::string("output_timing").c_str());

    // Currently there are some restrictions on the allowed sliding window configurations
    //
    
    sliding_window_profiles_ = get_int_value(std::string("sliding_window_profiles").c_str());
    sliding_window_rotations_ = get_int_value(std::string("sliding_window_rotations").c_str());

    if( sliding_window_profiles_>0 && sliding_window_rotations_>0 ){
      GADGET_DEBUG1( "Error: Sliding window reconstruction is not yet supported for both profiles and frames simultaneously.\n" );
      return GADGET_FAIL;
    }

    if( sliding_window_profiles_>0 && rotations_per_reconstruction_>0 ){
      GADGET_DEBUG1( "Error: Sliding window reconstruction over profiles is not yet supported for multiframe reconstructions.\n" );
      return GADGET_FAIL;
    }
    
    if( sliding_window_rotations_ > 0 && sliding_window_rotations_ >= rotations_per_reconstruction_ ){
      GADGET_DEBUG1( "Error: Illegal sliding window configuration.\n" );
      return GADGET_FAIL;
    }

    // Setup and validate device configuration
    //

    int number_of_devices;
    if (cudaGetDeviceCount(&number_of_devices)!= cudaSuccess) {
      GADGET_DEBUG1( "Error: unable to query number of CUDA devices.\n" );
      return GADGET_FAIL;
    }

    if (number_of_devices == 0) {
      GADGET_DEBUG1( "Error: No available CUDA devices.\n" );
      return GADGET_FAIL;
    }

    if (device_number_ >= number_of_devices) {
      GADGET_DEBUG2("Adjusting device number from %d to %d\n", device_number_,  (device_number_%number_of_devices));
      device_number_ = (device_number_%number_of_devices);
    }

    if (cudaSetDevice(device_number_)!= cudaSuccess) {
      GADGET_DEBUG1( "Error: unable to set CUDA device.\n" );
      return GADGET_FAIL;
    }

    cudaDeviceProp deviceProp;
    if( cudaGetDeviceProperties( &deviceProp, device_number_ ) != cudaSuccess) {
      GADGET_DEBUG1( "Error: unable to query device properties.\n" );
      return GADGET_FAIL;
    }
    
    unsigned int warp_size = deviceProp.warpSize;

    // Convolution kernel width and oversampling ratio (for the buffer)
    //

    kernel_width_ = get_double_value(std::string("buffer_convolution_kernel_width").c_str());
    oversampling_factor_ = get_double_value(std::string("buffer_convolution_oversampling_factor").c_str());

    // Get the Ismrmrd header
    //

    boost::shared_ptr<ISMRMRD::ismrmrdHeader> cfg = parseIsmrmrdXMLHeader(std::string(mb->rd_ptr()));
    
    if( cfg.get() == 0x0 ){
      GADGET_DEBUG1("Unable to parse Ismrmrd header\n");
      return GADGET_FAIL;
    }

    ISMRMRD::ismrmrdHeader::encoding_sequence e_seq = cfg->encoding();

    if (e_seq.size() != 1) {
      GADGET_DEBUG2("Number of encoding spaces: %d\n", e_seq.size());
      GADGET_DEBUG1("This Gadget only supports one encoding space\n");
      return GADGET_FAIL;
    }
    
    ISMRMRD::encodingSpaceType e_space = (*e_seq.begin()).encodedSpace();
    ISMRMRD::encodingSpaceType r_space = (*e_seq.begin()).reconSpace();
    ISMRMRD::encodingLimitsType e_limits = (*e_seq.begin()).encodingLimits();

    // Matrix sizes (as a multiple of the GPU's warp size)
    //
    
    image_dimensions_.push_back(((e_space.matrixSize().x()+warp_size-1)/warp_size)*warp_size);
    image_dimensions_.push_back(((e_space.matrixSize().y()+warp_size-1)/warp_size)*warp_size);

    image_dimensions_recon_.push_back(((static_cast<unsigned int>(std::ceil(e_space.matrixSize().x()*get_double_value(std::string("reconstruction_os_factor_x").c_str())))+warp_size-1)/warp_size)*warp_size);  
    image_dimensions_recon_.push_back(((static_cast<unsigned int>(std::ceil(e_space.matrixSize().y()*get_double_value(std::string("reconstruction_os_factor_y").c_str())))+warp_size-1)/warp_size)*warp_size);
    
    image_dimensions_recon_os_ = uintd2
      (((static_cast<unsigned int>(std::ceil(image_dimensions_recon_[0]*oversampling_factor_))+warp_size-1)/warp_size)*warp_size,
       ((static_cast<unsigned int>(std::ceil(image_dimensions_recon_[1]*oversampling_factor_))+warp_size-1)/warp_size)*warp_size);
    
    // In case the warp_size constraint kicked in
    oversampling_factor_ = float(image_dimensions_recon_os_[0])/float(image_dimensions_recon_[0]); 
    
    GADGET_DEBUG2("matrix_size_x : %d, recon: %d, recon_os: %d\n", 
                  image_dimensions_[0], image_dimensions_recon_[0], image_dimensions_recon_os_[0]);

    GADGET_DEBUG2("matrix_size_y : %d, recon: %d, recon_os: %d\n", 
                  image_dimensions_[1], image_dimensions_recon_[1], image_dimensions_recon_os_[1]);
    
    fov_.push_back(r_space.fieldOfView_mm().x());
    fov_.push_back(r_space.fieldOfView_mm().y());
    fov_.push_back(r_space.fieldOfView_mm().z());

    slices_ = e_limits.slice().present() ? e_limits.slice().get().maximum() + 1 : 1;
    sets_ = e_limits.set().present() ? e_limits.set().get().maximum() + 1 : 1;
    
    // Allocate profile queues
    // - one queue for the currently incoming frame
    // - one queue for the next reconstruction

    frame_profiles_queue_ = boost::shared_array< ACE_Message_Queue<ACE_MT_SYNCH> >(new ACE_Message_Queue<ACE_MT_SYNCH>[slices_*sets_]);
    recon_profiles_queue_ = boost::shared_array< ACE_Message_Queue<ACE_MT_SYNCH> >(new ACE_Message_Queue<ACE_MT_SYNCH>[slices_*sets_]);
    image_headers_queue_ = boost::shared_array< ACE_Message_Queue<ACE_MT_SYNCH> >(new ACE_Message_Queue<ACE_MT_SYNCH>[slices_*sets_]);

    size_t bsize = sizeof(GadgetContainerMessage< hoNDArray< std::complex<float> > >)*image_dimensions_[0]*10;

    for( unsigned int i=0; i<slices_*sets_; i++ ){
      frame_profiles_queue_[i].high_water_mark(bsize);
      frame_profiles_queue_[i].low_water_mark(bsize);
    }
    
    bsize *= (rotations_per_reconstruction_+1);
    
    for( unsigned int i=0; i<slices_*sets_; i++ ){
      recon_profiles_queue_[i].high_water_mark(bsize);
      recon_profiles_queue_[i].low_water_mark(bsize);
    }

    // Define some profile counters for book-keeping
    //

    previous_profile_ = boost::shared_array<long>(new long[slices_*sets_]);
    image_counter_ = boost::shared_array<long>(new long[slices_*sets_]);
    profiles_counter_frame_= boost::shared_array<long>(new long[slices_*sets_]);
    profiles_counter_global_= boost::shared_array<long>(new long[slices_*sets_]);
    profiles_per_frame_= boost::shared_array<long>(new long[slices_*sets_]);
    frames_per_rotation_= boost::shared_array<long>(new long[slices_*sets_]);
    buffer_frames_per_rotation_= boost::shared_array<long>(new long[slices_*sets_]);
    buffer_update_needed_ = boost::shared_array<bool>(new bool[slices_*sets_]);
    reconfigure_ = boost::shared_array<bool>(new bool[slices_*sets_]);
    num_coils_ = boost::shared_array<unsigned int>(new unsigned int[slices_*sets_]);
    
    if( !previous_profile_.get() ||
        !image_counter_.get() || 
        !profiles_counter_frame_.get() ||
        !profiles_counter_global_.get() ||
        !profiles_per_frame_.get() || 
        !frames_per_rotation_.get() ||
        !buffer_frames_per_rotation_.get() ||
        !buffer_update_needed_.get() ||
        !num_coils_.get() ||
        !reconfigure_ ){
      GADGET_DEBUG1("Failed to allocate host memory (1)\n");
      return GADGET_FAIL;
    }

    for( unsigned int i=0; i<slices_*sets_; i++ ){

      previous_profile_[i] = -1;
      image_counter_[i] = 0;
      profiles_counter_frame_[i] = 0;
      profiles_counter_global_[i] = 0;
      profiles_per_frame_[i] = get_int_value(std::string("profiles_per_frame").c_str());
      frames_per_rotation_[i] = get_int_value(std::string("frames_per_rotation").c_str());
      buffer_frames_per_rotation_[i] = get_int_value(std::string("buffer_frames_per_rotation").c_str());
      num_coils_[i] = 0;
      buffer_update_needed_[i] = true;
      reconfigure_[i] = true;

      // Assign some default values ("upper bound estimates") of the (possibly) unknown entities
      //
      
      if( profiles_per_frame_[i] == 0 ){
        profiles_per_frame_[i] = image_dimensions_[0];
      }
      
      if( frames_per_rotation_[i] == 0 ){
        if( mode_ == 2 ) // golden angle
          frames_per_rotation_[i] = 1;
        else
          frames_per_rotation_[i] = image_dimensions_[0]/profiles_per_frame_[i];
      }

      bsize = sizeof(GadgetContainerMessage<ISMRMRD::ImageHeader>)*100*
        std::max(1L, frames_per_rotation_[i]*rotations_per_reconstruction_);
    
      image_headers_queue_[i].high_water_mark(bsize);
      image_headers_queue_[i].low_water_mark(bsize);
    }
        
    position_ = boost::shared_array<float[3]>(new float[slices_*sets_][3]);
    read_dir_ = boost::shared_array<float[3]>(new float[slices_*sets_][3]);
    phase_dir_ = boost::shared_array<float[3]>(new float[slices_*sets_][3]);
    slice_dir_ = boost::shared_array<float[3]>(new float[slices_*sets_][3]);

    if( !position_.get() || !read_dir_.get() || !phase_dir_.get() || !slice_dir_.get() ){
      GADGET_DEBUG1("Failed to allocate host memory (2)\n");
      return GADGET_FAIL;
    }

    for( unsigned int i=0; i<slices_*sets_; i++ ){
      (position_[i])[0] = (position_[i])[1] = (position_[i])[2] = 0.0f;
      (read_dir_[i])[0] = (read_dir_[i])[1] = (read_dir_[i])[2] = 0.0f;
      (phase_dir_[i])[0] = (phase_dir_[i])[1] = (phase_dir_[i])[2] = 0.0f;
      (slice_dir_[i])[0] = (slice_dir_[i])[1] = (slice_dir_[i])[2] = 0.0f;
    }

    // Allocate accumulation buffer
    //

    if( buffer_using_solver_ )
      acc_buffer_cg_ = boost::shared_array< cuSenseBufferCg<float,2> >(new cuSenseBufferCg<float,2>[slices_*sets_]);
    else
      acc_buffer_ = boost::shared_array< cuSenseBuffer<float,2> >(new cuSenseBuffer<float,2>[slices_*sets_]);
    
    // Allocate remaining shared_arrays
    //
    
    csm_host_ = boost::shared_array< hoNDArray<float_complext> >(new hoNDArray<float_complext>[slices_*sets_]);
    reg_host_ = boost::shared_array< hoNDArray<float_complext> >(new hoNDArray<float_complext>[slices_*sets_]);

    host_traj_recon_ = boost::shared_array< hoNDArray<floatd2> >(new hoNDArray<floatd2>[slices_*sets_]);
    host_weights_recon_ = boost::shared_array< hoNDArray<float> >(new hoNDArray<float>[slices_*sets_]);

    if( !csm_host_.get() || !reg_host_.get() || !host_traj_recon_.get() || !host_weights_recon_ ){
      GADGET_DEBUG1("Failed to allocate host memory (3)\n");
      return GADGET_FAIL;
    }

    return GADGET_OK;
  }

  int gpuRadialSensePrepGadget::
  process(GadgetContainerMessage<ISMRMRD::AcquisitionHeader> *m1,
          GadgetContainerMessage< hoNDArray< std::complex<float> > > *m2)
  {
    // Noise should have been consumed by the noise adjust (if in the gadget chain)
    //
    
    bool is_noise = ISMRMRD::FlagBit(ISMRMRD::ACQ_IS_NOISE_MEASUREMENT).isSet(m1->getObjectPtr()->flags);
    if (is_noise) { 
      m1->release();
      return GADGET_OK;
    }

    unsigned int profile = m1->getObjectPtr()->idx.kspace_encode_step_1;
    unsigned int slice = m1->getObjectPtr()->idx.slice;
    unsigned int set = m1->getObjectPtr()->idx.set;

    // Get a pointer to the accumulation buffer. 
    //

    cuSenseBuffer<float,2> *acc_buffer = (buffer_using_solver_) ? &acc_buffer_cg_[set*slices_+slice] : &acc_buffer_[set*slices_+slice];

    //GADGET_DEBUG1("gpuRadialSensePrepGadget::process\n");

    boost::shared_ptr<GPUTimer> process_timer;
    if( output_timing_ )
      process_timer = boost::shared_ptr<GPUTimer>( new GPUTimer("gpuRadialSensePrepGadget::process()") );

    // Have the imaging plane changed?
    //

    if( !vec_equal(position_[set*slices_+slice], m1->getObjectPtr()->position) ||
        !vec_equal(read_dir_[set*slices_+slice], m1->getObjectPtr()->read_dir) || 
        !vec_equal(phase_dir_[set*slices_+slice], m1->getObjectPtr()->phase_dir) ||
        !vec_equal(slice_dir_[set*slices_+slice], m1->getObjectPtr()->slice_dir) ){
      
      // Yes indeed, clear the accumulation buffer
      acc_buffer->clear();
      buffer_update_needed_[set*slices_+slice] = true;
      
      memcpy(position_[set*slices_+slice],m1->getObjectPtr()->position,3*sizeof(float));
      memcpy(read_dir_[set*slices_+slice],m1->getObjectPtr()->read_dir,3*sizeof(float));
      memcpy(phase_dir_[set*slices_+slice],m1->getObjectPtr()->phase_dir,3*sizeof(float));
      memcpy(slice_dir_[set*slices_+slice],m1->getObjectPtr()->slice_dir,3*sizeof(float));
    }
    
    // Only when the first profile arrives, do we know the #samples/profile
    //

    if( samples_per_profile_ == -1 )      
      samples_per_profile_ = m1->getObjectPtr()->number_of_samples;
    
    if( samples_per_profile_ != m1->getObjectPtr()->number_of_samples ){
      GADGET_DEBUG1("Unexpected change in the incoming profiles' lengths\n");
      return GADGET_FAIL;
    }
    
    bool new_frame_detected = false;

    // Reconfigure at first pass
    // - or if the number of coil changes
    // - or if the reconfigure_ flag is set

    if( num_coils_[set*slices_+slice] != m1->getObjectPtr()->active_channels ){
      GADGET_DEBUG1("Reconfiguring due to change in the number of coils\n");
      num_coils_[set*slices_+slice] = m1->getObjectPtr()->active_channels;
      reconfigure(set, slice);
    }

    if( reconfigure_[set*slices_+slice] ){
      GADGET_DEBUG1("Reconfiguring due to boolean indicator\n");
      reconfigure(set, slice);
    }

    // Keep track of the incoming profile ids (mode dependent)
    // - to determine the number of profiles per frame
    // - to determine the number of frames per rotation
    //

    if (previous_profile_[set*slices_+slice] >= 0) {

      if ( profile > previous_profile_[set*slices_+slice]) { // this is not the last profile in the frame
        if( mode_ == 0 && get_int_value(std::string("frames_per_rotation").c_str()) == 0 ){
          unsigned int acceleration_factor = profile - previous_profile_[set*slices_+slice];
          if( acceleration_factor != frames_per_rotation_[set*slices_+slice] ){
            GADGET_DEBUG1("Reconfiguring due to change in acceleration factor\n");
            frames_per_rotation_[set*slices_+slice] = acceleration_factor;
            reconfigure(set, slice);
          }
        }
      }
      else{ // This is the first profile in a new frame
        if( get_int_value(std::string("profiles_per_frame").c_str()) == 0 && // make sure the user did not specify a desired value for this variable
            profiles_counter_frame_[set*slices_+slice] > 0 &&
            profiles_counter_frame_[set*slices_+slice] != profiles_per_frame_[set*slices_+slice] ){ // a new acceleration factor is detected
          GADGET_DEBUG1("Reconfiguring due to new slice detection\n");
          new_frame_detected = true;
          profiles_per_frame_[set*slices_+slice] = profiles_counter_frame_[set*slices_+slice];
          if( mode_ == 1 && get_int_value(std::string("frames_per_rotation").c_str()) == 0 )
            frames_per_rotation_[set*slices_+slice] = image_dimensions_[0]/profiles_per_frame_[set*slices_+slice];
          reconfigure(set, slice);
        }
      }
    }
    previous_profile_[set*slices_+slice] = profile;

    // Enqueue profile
    // - if 'new_frame_detected' the current profile does not belong to the current frame and we delay enqueing

    if( !new_frame_detected ) {
      
      // Memory handling is easier if we make copies for our internal queues
      frame_profiles_queue_[set*slices_+slice].enqueue_tail(duplicate_profile(m2));
      recon_profiles_queue_[set*slices_+slice].enqueue_tail(duplicate_profile(m2));
    }

    // If the profile is the last of a "true frame" (ignoring any sliding window profiles)
    // - then update the accumulation buffer

    bool is_last_profile_in_frame = (profiles_counter_frame_[set*slices_+slice] == profiles_per_frame_[set*slices_+slice]-1);
    is_last_profile_in_frame |= new_frame_detected;

    if( is_last_profile_in_frame ){

      // Extract this frame's samples to update the csm/regularization buffer
      //

      boost::shared_ptr< hoNDArray<float_complext> > host_samples = 
        extract_samples_from_queue( &frame_profiles_queue_[set*slices_+slice], false, set, slice );

      if( host_samples.get() == 0x0 ){
        GADGET_DEBUG1("Failed to extract frame data from queue\n");
        return GADGET_FAIL;
      }
      
      cuNDArray<float_complext> samples( host_samples.get() );
      
      long profile_offset = profiles_counter_global_[set*slices_+slice] - ((new_frame_detected) ? 1 : 0);
      boost::shared_ptr< cuNDArray<floatd2> > traj = calculate_trajectory_for_frame(profile_offset, set, slice);

      buffer_update_needed_[set*slices_+slice] |= acc_buffer->add_frame_data( &samples, traj.get() );
    }
    
    // Are we ready to reconstruct (downstream)?
    //
    
    long profiles_per_reconstruction = profiles_per_frame_[set*slices_+slice];
    
    if( rotations_per_reconstruction_ > 0 )
      profiles_per_reconstruction *= (frames_per_rotation_[set*slices_+slice]*rotations_per_reconstruction_);
    
    bool is_last_profile_in_reconstruction = ( recon_profiles_queue_[set*slices_+slice].message_count() == profiles_per_reconstruction );
        
    // Prepare the image header for this frame
    // - if this is indeed the last profile of a new frame
    // - or if we are about to reconstruct due to 'sliding_window_profiles_' > 0

    if( is_last_profile_in_frame || 
        (is_last_profile_in_reconstruction && image_headers_queue_[set*slices_+slice].message_count() == 0) ){
      
      GadgetContainerMessage<ISMRMRD::ImageHeader> *header = new GadgetContainerMessage<ISMRMRD::ImageHeader>();
      ISMRMRD::AcquisitionHeader *base_head = m1->getObjectPtr();
      
      {
        // Initialize header to all zeroes (there is a few fields we do not set yet)
        ISMRMRD::ImageHeader tmp = {0};
        *(header->getObjectPtr()) = tmp;
      }

      header->getObjectPtr()->version = base_head->version;

      header->getObjectPtr()->matrix_size[0] = image_dimensions_recon_[0];
      header->getObjectPtr()->matrix_size[1] = image_dimensions_recon_[1];
      header->getObjectPtr()->matrix_size[2] = std::max(1L,frames_per_rotation_[set*slices_+slice]*rotations_per_reconstruction_);

      header->getObjectPtr()->field_of_view[0] = fov_[0];
      header->getObjectPtr()->field_of_view[1] = fov_[1];
      header->getObjectPtr()->field_of_view[2] = fov_[2];

      header->getObjectPtr()->channels = num_coils_[set*slices_+slice];
      header->getObjectPtr()->slice = base_head->idx.slice;
      header->getObjectPtr()->set = base_head->idx.set;

      header->getObjectPtr()->acquisition_time_stamp = base_head->acquisition_time_stamp;
      memcpy(header->getObjectPtr()->physiology_time_stamp, base_head->physiology_time_stamp, sizeof(uint32_t)*ISMRMRD_PHYS_STAMPS);

      memcpy(header->getObjectPtr()->position, base_head->position, sizeof(float)*3);
      memcpy(header->getObjectPtr()->read_dir, base_head->read_dir, sizeof(float)*3);
      memcpy(header->getObjectPtr()->phase_dir, base_head->phase_dir, sizeof(float)*3);
      memcpy(header->getObjectPtr()->slice_dir, base_head->slice_dir, sizeof(float)*3);
      memcpy(header->getObjectPtr()->patient_table_position, base_head->patient_table_position, sizeof(float)*3);

      header->getObjectPtr()->image_data_type = ISMRMRD::DATA_COMPLEX_FLOAT;
      header->getObjectPtr()->image_index = image_counter_[set*slices_+slice]++; 
      header->getObjectPtr()->image_series_index = set*slices_+slice;

      image_headers_queue_[set*slices_+slice].enqueue_tail(header);
    }
    
    // If it is time to reconstruct (downstream) then prepare the Sense job
    // 

    if( is_last_profile_in_reconstruction ){
      
      // Update csm and regularization images if the buffer has changed (completed a cycle) 
      // - and at the first pass
      
      if( buffer_update_needed_[set*slices_+slice] || 
          csm_host_[set*slices_+slice].get_number_of_elements() == 0 || 
          reg_host_[set*slices_+slice].get_number_of_elements() == 0 ){

        // Get the accumulated coil images
        //

        boost::shared_ptr< cuNDArray<float_complext> > csm_data = acc_buffer->get_accumulated_coil_images();

        if( !csm_data.get() ){
          GADGET_DEBUG1("Error during accumulation buffer computation\n");
          return GADGET_FAIL;
        }            
	
        // Estimate CSM
        //

        boost::shared_ptr< cuNDArray<float_complext> > csm = estimate_b1_map<float,2>( csm_data.get() );

        if( !csm.get() ){
          GADGET_DEBUG1("Error during coil estimation\n");
          return GADGET_FAIL;
        }            

        acc_buffer->set_csm(csm);
        csm_host_[set*slices_+slice] = *(csm->to_host());
	
        // Compute regularization image
        //

        boost::shared_ptr< cuNDArray<float_complext> > reg_image;
	
        if( buffer_using_solver_ && mode_ == 2 ){
          ((cuSenseBufferCg<float,2>*)acc_buffer)->preprocess
            ( calculate_trajectory_for_rhs( profiles_counter_global_[set*slices_+slice] - ((new_frame_detected) ? 1 : 0), set, slice).get());
        }

        reg_image = acc_buffer->get_combined_coil_image();
	
        if( !reg_image.get() ){
          GADGET_DEBUG1("Error computing regularization image\n");
          return GADGET_FAIL;
        }            
	
        reg_host_[set*slices_+slice] = *(reg_image->to_host());
		
        /*
          static int counter = 0;
          char filename[256];
          sprintf((char*)filename, "reg_%d.cplx", counter);
          write_nd_array<float_complext>( reg_host_[set*slices_+slice].get(), filename );
          counter++; */

        buffer_update_needed_[set*slices_+slice] = false;
      }

      // Prepare data array of the profiles for the downstream reconstruction
      //
      
      boost::shared_ptr< hoNDArray<float_complext> > samples_host = 
        extract_samples_from_queue( &recon_profiles_queue_[set*slices_+slice], true, set, slice );
      
      if( samples_host.get() == 0x0 ){
        GADGET_DEBUG1("Failed to extract frame data from queue\n");
        return GADGET_FAIL;
      }
           
      // The trajectory needs to be updated on the fly:
      // - for golden ratio based acquisitions
      // - when we are reconstructing frame-by-frame
      
      if( mode_ == 2 || rotations_per_reconstruction_ == 0 ){
        calculate_trajectory_for_reconstruction
          ( profiles_counter_global_[set*slices_+slice] - ((new_frame_detected) ? 1 : 0), set, slice );
      }
      
      // Set up Sense job
      //

      GadgetContainerMessage< SenseJob >* m4 = new GadgetContainerMessage< SenseJob >();
	
      m4->getObjectPtr()->dat_host_ = samples_host;
      m4->getObjectPtr()->tra_host_ = boost::shared_ptr< hoNDArray<floatd2> >(new hoNDArray<floatd2>(host_traj_recon_[set*slices_+slice]));
      m4->getObjectPtr()->dcw_host_ = boost::shared_ptr< hoNDArray<float> >(new hoNDArray<float>(host_weights_recon_[set*slices_+slice]));
      m4->getObjectPtr()->csm_host_ = boost::shared_ptr< hoNDArray<float_complext> >( new hoNDArray<float_complext>(csm_host_[set*slices_+slice]));
      m4->getObjectPtr()->reg_host_ = boost::shared_ptr< hoNDArray<float_complext> >( new hoNDArray<float_complext>(reg_host_[set*slices_+slice]));

      // Pull the image headers out of the queue
      //

      long frames_per_reconstruction = 
        std::max( 1L, frames_per_rotation_[set*slices_+slice]*rotations_per_reconstruction_ );
      
      if( image_headers_queue_[set*slices_+slice].message_count() != frames_per_reconstruction ){
        m4->release();
        GADGET_DEBUG2("Unexpected size of image header queue: %d, %d\n", 
                      image_headers_queue_[set*slices_+slice].message_count(), frames_per_reconstruction);
        return GADGET_FAIL;
      }

      m4->getObjectPtr()->image_headers_ =
        boost::shared_array<ISMRMRD::ImageHeader>( new ISMRMRD::ImageHeader[frames_per_reconstruction] );
      
      for( unsigned int i=0; i<frames_per_reconstruction; i++ ){	

        ACE_Message_Block *mbq;

        if( image_headers_queue_[set*slices_+slice].dequeue_head(mbq) < 0 ) {
          m4->release();
          GADGET_DEBUG1("Image header dequeue failed\n");
          return GADGET_FAIL;
        }
	
        GadgetContainerMessage<ISMRMRD::ImageHeader> *m = AsContainerMessage<ISMRMRD::ImageHeader>(mbq);
        m4->getObjectPtr()->image_headers_[i] = *m->getObjectPtr();

        // In sliding window mode the header might need to go back at the end of the queue for reuse
        // 
	
        if( i >= frames_per_reconstruction-sliding_window_rotations_*frames_per_rotation_[set*slices_+slice] ){
          image_headers_queue_[set*slices_+slice].enqueue_tail(m);
        }
        else {
          m->release();
        }
      }      
      
      // The Sense Job needs an image header as well. 
      // Let us just copy the initial one...

      GadgetContainerMessage<ISMRMRD::ImageHeader> *m3 = new GadgetContainerMessage<ISMRMRD::ImageHeader>;
      *m3->getObjectPtr() = m4->getObjectPtr()->image_headers_[0];
      m3->cont(m4);
      
      //GADGET_DEBUG1("Putting job on queue\n");
      
      if (this->next()->putq(m3) < 0) {
        GADGET_DEBUG1("Failed to put job on queue.\n");
        m3->release();
        return GADGET_FAIL;
      }
    }
    
    if( is_last_profile_in_frame )
      profiles_counter_frame_[set*slices_+slice] = 0;
    else{
      profiles_counter_frame_[set*slices_+slice]++;
    }

    if( new_frame_detected ){

      // This is the first profile of the next frame, enqueue.
      // We have encountered deadlocks if the same profile is enqueued twice in different queues. Hence the copy.
      
      frame_profiles_queue_[set*slices_+slice].enqueue_tail(duplicate_profile(m2));
      recon_profiles_queue_[set*slices_+slice].enqueue_tail(duplicate_profile(m2)); 

      profiles_counter_frame_[set*slices_+slice]++;
    }

    profiles_counter_global_[set*slices_+slice]++;

    if( output_timing_ )
      process_timer.reset();
    
    m1->release(); // the internal queues hold copies
    return GADGET_OK;
  }
  
  int 
  gpuRadialSensePrepGadget::calculate_trajectory_for_reconstruction(long profile_offset, unsigned int set, unsigned int slice)
  {   
    //GADGET_DEBUG1("Calculating trajectory for reconstruction\n");

    switch(mode_){
      
    case 0:
    case 1:
      {
        if( rotations_per_reconstruction_ == 0 ){

          long local_frame = (profile_offset/profiles_per_frame_[set*slices_+slice])%frames_per_rotation_[set*slices_+slice];
          float angular_offset = M_PI/float(profiles_per_frame_[set*slices_+slice])*float(local_frame)/float(frames_per_rotation_[set*slices_+slice]);	  

          host_traj_recon_[set*slices_+slice] = *compute_radial_trajectory_fixed_angle_2d<float>
            ( samples_per_profile_, profiles_per_frame_[set*slices_+slice], 1, angular_offset )->to_host();	
        }
        else{
          host_traj_recon_[set*slices_+slice] = *compute_radial_trajectory_fixed_angle_2d<float>
            ( samples_per_profile_, profiles_per_frame_[set*slices_+slice], frames_per_rotation_[set*slices_+slice] )->to_host();
        }
      }
      break;
      
    case 2:
      {
        if( rotations_per_reconstruction_ == 0 ){	  
          unsigned int first_profile_in_reconstruction = std::max(0L, profile_offset-profiles_per_frame_[set*slices_+slice]+1);
          host_traj_recon_[set*slices_+slice] = *compute_radial_trajectory_golden_ratio_2d<float>
            ( samples_per_profile_, profiles_per_frame_[set*slices_+slice], 1, first_profile_in_reconstruction )->to_host();	
        }
        else{
          unsigned int first_profile_in_reconstruction = 
            std::max(0L, profile_offset-profiles_per_frame_[set*slices_+slice]*frames_per_rotation_[set*slices_+slice]*rotations_per_reconstruction_+1);
          host_traj_recon_[set*slices_+slice] = *compute_radial_trajectory_golden_ratio_2d<float>
            ( samples_per_profile_, profiles_per_frame_[set*slices_+slice], frames_per_rotation_[set*slices_+slice]*rotations_per_reconstruction_, first_profile_in_reconstruction )->to_host();
        }	  
      }
      break;
	
    default:
      GADGET_DEBUG1("Illegal trajectory mode\n");
      return GADGET_FAIL;
      break;
    }
    return GADGET_OK;
  }  

  int
  gpuRadialSensePrepGadget::calculate_density_compensation_for_reconstruction( unsigned int set, unsigned int slice)
  {
    //GADGET_DEBUG1("Calculating dcw for reconstruction\n");
    
    switch(mode_){
      
    case 0:
    case 1:
      host_weights_recon_[set*slices_+slice] = *compute_radial_dcw_fixed_angle_2d<float>
        ( samples_per_profile_, profiles_per_frame_[set*slices_+slice], oversampling_factor_, 
          1.0f/(float(samples_per_profile_)/float(image_dimensions_recon_[0])) )->to_host();
      break;
      
    case 2:
      host_weights_recon_[set*slices_+slice] = *compute_radial_dcw_golden_ratio_2d<float>
        ( samples_per_profile_, profiles_per_frame_[set*slices_+slice], oversampling_factor_, 
          1.0f/(float(samples_per_profile_)/float(image_dimensions_recon_[0])) )->to_host();
      break;
      
    default:
      GADGET_DEBUG1("Illegal dcw mode\n");
      return GADGET_FAIL;
      break;
    }
    return GADGET_OK;
  }
  
  boost::shared_ptr< cuNDArray<floatd2> > 
  gpuRadialSensePrepGadget::calculate_trajectory_for_frame(long profile_offset, unsigned int set, unsigned int slice)
  {
    //GADGET_DEBUG1("Calculating trajectory for buffer frame\n");

    boost::shared_ptr< cuNDArray<floatd2> > result;

    switch(mode_){

    case 0:
    case 1:
      {
        long local_frame = (profile_offset/profiles_per_frame_[set*slices_+slice])%frames_per_rotation_[set*slices_+slice];
        float angular_offset = M_PI/float(profiles_per_frame_[set*slices_+slice])*float(local_frame)/float(frames_per_rotation_[set*slices_+slice]);	  

        result = compute_radial_trajectory_fixed_angle_2d<float>
          ( samples_per_profile_, profiles_per_frame_[set*slices_+slice], 1, angular_offset );  
      }
      break;
	
    case 2:
      { 
        unsigned int first_profile_in_buffer = std::max(0L, profile_offset-profiles_per_frame_[set*slices_+slice]+1);

        result  = compute_radial_trajectory_golden_ratio_2d<float>
          ( samples_per_profile_, profiles_per_frame_[set*slices_+slice], 1, first_profile_in_buffer );
      }
      break;	
	
    default:
      GADGET_DEBUG1("Illegal trajectory mode\n");
      break;
    }
    
    return result;
  }

  boost::shared_ptr< cuNDArray<float> >
  gpuRadialSensePrepGadget::calculate_density_compensation_for_frame(unsigned int set, unsigned int slice)
  {    
    //GADGET_DEBUG1("Calculating dcw for buffer frame\n");

    switch(mode_){
      
    case 0:
    case 1:
      return compute_radial_dcw_fixed_angle_2d<float>
        ( samples_per_profile_, profiles_per_frame_[set*slices_+slice], oversampling_factor_, 1.0f/(float(samples_per_profile_)/float(image_dimensions_recon_[0])) );
      break;
      
    case 2:
      return compute_radial_dcw_golden_ratio_2d<float>
        ( samples_per_profile_, profiles_per_frame_[set*slices_+slice], oversampling_factor_, 1.0f/(float(samples_per_profile_)/float(image_dimensions_recon_[0])) );
      break;
      
    default:
      GADGET_DEBUG1("Illegal dcw mode\n");
      return boost::shared_ptr< cuNDArray<float> >();
      break;
    }   
  }


  boost::shared_ptr< cuNDArray<floatd2> > 
  gpuRadialSensePrepGadget::calculate_trajectory_for_rhs(long profile_offset, unsigned int set, unsigned int slice)
  {
    //GADGET_DEBUG1("Calculating trajectory for rhs\n");

    switch(mode_){

    case 0:
    case 1:
      return compute_radial_trajectory_fixed_angle_2d<float>
        ( samples_per_profile_, profiles_per_frame_[set*slices_+slice]*buffer_frames_per_rotation_[set*slices_+slice], 1 );
      break;
	
    case 2:
      { 
        unsigned int first_profile = 
          std::max(0L, profile_offset-profiles_per_frame_[set*slices_+slice]*
                   buffer_frames_per_rotation_[set*slices_+slice]*
                   buffer_length_in_rotations_+1);

        return compute_radial_trajectory_golden_ratio_2d<float>
          ( samples_per_profile_, 
            profiles_per_frame_[set*slices_+slice]*
            buffer_frames_per_rotation_[set*slices_+slice]*buffer_length_in_rotations_, 
            1, first_profile );
      }
      break;	
	
    default:
      GADGET_DEBUG1("Illegal trajectory mode\n");
      return boost::shared_ptr< cuNDArray<floatd2> >();
      break;
    }
  }
  
  boost::shared_ptr< cuNDArray<float> >
  gpuRadialSensePrepGadget::calculate_density_compensation_for_rhs(unsigned int set, unsigned int slice)
  {
    //GADGET_DEBUG1("Calculating dcw for rhs\n");
    
    switch(mode_){
      
    case 0:
    case 1:
      {
        unsigned int num_profiles = 
          profiles_per_frame_[set*slices_+slice]*buffer_frames_per_rotation_[set*slices_+slice];

        return compute_radial_dcw_fixed_angle_2d<float>
          ( samples_per_profile_, num_profiles, oversampling_factor_, 
            1.0f/(float(samples_per_profile_)/float(image_dimensions_recon_[0])) );
      }
      break;
      
    case 2:
      {
        unsigned int num_profiles = 
          profiles_per_frame_[set*slices_+slice]*buffer_frames_per_rotation_[set*slices_+slice]*buffer_length_in_rotations_;

        return compute_radial_dcw_golden_ratio_2d<float>
          ( samples_per_profile_, num_profiles, oversampling_factor_, 
            1.0f/(float(samples_per_profile_)/float(image_dimensions_recon_[0])) );
      }
      break;
      
    default:
      GADGET_DEBUG1("Illegal dcw mode\n");
      return boost::shared_ptr< cuNDArray<float> >();
      break;
    }
  }

  boost::shared_ptr< hoNDArray<float_complext> > gpuRadialSensePrepGadget::
  extract_samples_from_queue( ACE_Message_Queue<ACE_MT_SYNCH> *queue, bool sliding_window,
                              unsigned int set, unsigned int slice )
  {    
    //GADGET_DEBUG1("Emptying queue...\n");

    unsigned int profiles_buffered = queue->message_count();
    
    std::vector<unsigned long long> dims;
    dims.push_back(samples_per_profile_*profiles_buffered);
    dims.push_back(num_coils_[set*slices_+slice]);
    
    boost::shared_ptr< hoNDArray<float_complext> > host_samples(new hoNDArray<float_complext>(&dims));
    
    for (unsigned int p=0; p<profiles_buffered; p++) {

      ACE_Message_Block* mbq;
      if (queue->dequeue_head(mbq) < 0) {
        GADGET_DEBUG1("Message dequeue failed\n");
        return boost::shared_ptr< hoNDArray<float_complext> >();
      }
      
      GadgetContainerMessage< hoNDArray< std::complex<float> > > *daq = AsContainerMessage<hoNDArray< std::complex<float> > >(mbq);
	
      if (!daq) {
        GADGET_DEBUG1("Unable to interpret data on message queue\n");
        return boost::shared_ptr< hoNDArray<float_complext> >();
      }
	
      for (unsigned int c = 0; c < num_coils_[set*slices_+slice]; c++) {
	
        float_complext *data_ptr = host_samples->get_data_ptr();
        data_ptr += c*samples_per_profile_*profiles_buffered+p*samples_per_profile_;
	    
        std::complex<float> *r_ptr = daq->getObjectPtr()->get_data_ptr();
        r_ptr += c*daq->getObjectPtr()->get_size(0);
	  
        memcpy(data_ptr,r_ptr,samples_per_profile_*sizeof(float_complext));
      }

      // In sliding window mode the profile might need to go back at the end of the queue
      // 
      
      long profiles_in_sliding_window = sliding_window_profiles_ + 
        profiles_per_frame_[set*slices_+slice]*frames_per_rotation_[set*slices_+slice]*sliding_window_rotations_;

      if( sliding_window && p >= (profiles_buffered-profiles_in_sliding_window) )
        queue->enqueue_tail(mbq);
      else
        mbq->release();
    } 
    
    return host_samples;
  }
  
  GadgetContainerMessage< hoNDArray< std::complex<float> > >*
  gpuRadialSensePrepGadget::duplicate_profile( GadgetContainerMessage< hoNDArray< std::complex<float> > > *profile )
  {
    GadgetContainerMessage< hoNDArray< std::complex<float> > > *copy = 
      new GadgetContainerMessage< hoNDArray< std::complex<float> > >();
    
    *copy->getObjectPtr() = *profile->getObjectPtr();
    
    return copy;
  }

  void gpuRadialSensePrepGadget::reconfigure(unsigned int set, unsigned int slice)
  {    
    GADGET_DEBUG2("\nReconfiguring:\n#profiles/frame:%d\n#frames/rotation: %d\n#rotations/reconstruction:%d\n", 
                  profiles_per_frame_[set*slices_+slice], frames_per_rotation_[set*slices_+slice], rotations_per_reconstruction_);

    calculate_trajectory_for_reconstruction(0, set, slice);
    calculate_density_compensation_for_reconstruction(set, slice);
    
    buffer_frames_per_rotation_[set*slices_+slice] = get_int_value(std::string("buffer_frames_per_rotation").c_str());

    if( buffer_frames_per_rotation_[set*slices_+slice] == 0 ){
      if( mode_ == 2 )
        buffer_frames_per_rotation_[set*slices_+slice] = 
          image_dimensions_recon_os_[0]/profiles_per_frame_[set*slices_+slice];
      else
        buffer_frames_per_rotation_[set*slices_+slice] = frames_per_rotation_[set*slices_+slice];
    }
    
    cuSenseBuffer<float,2> *acc_buffer = (buffer_using_solver_) ? &acc_buffer_cg_[set*slices_+slice] : &acc_buffer_[set*slices_+slice];

<<<<<<< HEAD
    acc_buffer->setup( from_std_vector<unsigned int,2>(image_dimensions_recon_), image_dimensions_recon_os_, 
                       kernel_width_, num_coils_[set*slices_+slice], 
                       buffer_length_in_rotations_, buffer_frames_per_rotation_[set*slices_+slice] );
=======
    acc_buffer->setup( from_std_vector<unsigned long long,2>(image_dimensions_recon_), image_dimensions_recon_os_, 
		       kernel_width_, num_coils_[set*slices_+slice], 
		       buffer_length_in_rotations_, buffer_frames_per_rotation_[set*slices_+slice] );
>>>>>>> c5e7cc20
    
    boost::shared_ptr< cuNDArray<float> > device_weights_frame = calculate_density_compensation_for_frame(set, slice);
    acc_buffer->set_dcw(device_weights_frame);

    if( buffer_using_solver_ ){
      ((cuSenseBufferCg<float,2>*) acc_buffer)->set_dcw_for_rhs(calculate_density_compensation_for_rhs(set, slice));
      ((cuSenseBufferCg<float,2>*) acc_buffer)->preprocess(calculate_trajectory_for_rhs(0, set, slice).get());
    }
    
    reconfigure_[set*slices_+slice] = false;
  }

  GADGET_FACTORY_DECLARE(gpuRadialSensePrepGadget)
}<|MERGE_RESOLUTION|>--- conflicted
+++ resolved
@@ -145,7 +145,7 @@
     image_dimensions_recon_.push_back(((static_cast<unsigned int>(std::ceil(e_space.matrixSize().x()*get_double_value(std::string("reconstruction_os_factor_x").c_str())))+warp_size-1)/warp_size)*warp_size);  
     image_dimensions_recon_.push_back(((static_cast<unsigned int>(std::ceil(e_space.matrixSize().y()*get_double_value(std::string("reconstruction_os_factor_y").c_str())))+warp_size-1)/warp_size)*warp_size);
     
-    image_dimensions_recon_os_ = uintd2
+    image_dimensions_recon_os_ = uint64d2
       (((static_cast<unsigned int>(std::ceil(image_dimensions_recon_[0]*oversampling_factor_))+warp_size-1)/warp_size)*warp_size,
        ((static_cast<unsigned int>(std::ceil(image_dimensions_recon_[1]*oversampling_factor_))+warp_size-1)/warp_size)*warp_size);
     
@@ -153,10 +153,10 @@
     oversampling_factor_ = float(image_dimensions_recon_os_[0])/float(image_dimensions_recon_[0]); 
     
     GADGET_DEBUG2("matrix_size_x : %d, recon: %d, recon_os: %d\n", 
-                  image_dimensions_[0], image_dimensions_recon_[0], image_dimensions_recon_os_[0]);
+		  image_dimensions_[0], image_dimensions_recon_[0], image_dimensions_recon_os_[0]);
 
     GADGET_DEBUG2("matrix_size_y : %d, recon: %d, recon_os: %d\n", 
-                  image_dimensions_[1], image_dimensions_recon_[1], image_dimensions_recon_os_[1]);
+		  image_dimensions_[1], image_dimensions_recon_[1], image_dimensions_recon_os_[1]);
     
     fov_.push_back(r_space.fieldOfView_mm().x());
     fov_.push_back(r_space.fieldOfView_mm().y());
@@ -185,7 +185,7 @@
     for( unsigned int i=0; i<slices_*sets_; i++ ){
       recon_profiles_queue_[i].high_water_mark(bsize);
       recon_profiles_queue_[i].low_water_mark(bsize);
-    }
+      }
 
     // Define some profile counters for book-keeping
     //
@@ -202,15 +202,15 @@
     num_coils_ = boost::shared_array<unsigned int>(new unsigned int[slices_*sets_]);
     
     if( !previous_profile_.get() ||
-        !image_counter_.get() || 
-        !profiles_counter_frame_.get() ||
-        !profiles_counter_global_.get() ||
-        !profiles_per_frame_.get() || 
-        !frames_per_rotation_.get() ||
-        !buffer_frames_per_rotation_.get() ||
-        !buffer_update_needed_.get() ||
-        !num_coils_.get() ||
-        !reconfigure_ ){
+	!image_counter_.get() || 
+	!profiles_counter_frame_.get() ||
+	!profiles_counter_global_.get() ||
+	!profiles_per_frame_.get() || 
+	!frames_per_rotation_.get() ||
+	!buffer_frames_per_rotation_.get() ||
+	!buffer_update_needed_.get() ||
+	!num_coils_.get() ||
+	!reconfigure_ ){
       GADGET_DEBUG1("Failed to allocate host memory (1)\n");
       return GADGET_FAIL;
     }
@@ -232,18 +232,18 @@
       //
       
       if( profiles_per_frame_[i] == 0 ){
-        profiles_per_frame_[i] = image_dimensions_[0];
+	profiles_per_frame_[i] = image_dimensions_[0];
       }
       
       if( frames_per_rotation_[i] == 0 ){
-        if( mode_ == 2 ) // golden angle
-          frames_per_rotation_[i] = 1;
-        else
-          frames_per_rotation_[i] = image_dimensions_[0]/profiles_per_frame_[i];
+	if( mode_ == 2 ) // golden angle
+	  frames_per_rotation_[i] = 1;
+	else
+	  frames_per_rotation_[i] = image_dimensions_[0]/profiles_per_frame_[i];
       }
 
       bsize = sizeof(GadgetContainerMessage<ISMRMRD::ImageHeader>)*100*
-        std::max(1L, frames_per_rotation_[i]*rotations_per_reconstruction_);
+	std::max(1L, frames_per_rotation_[i]*rotations_per_reconstruction_);
     
       image_headers_queue_[i].high_water_mark(bsize);
       image_headers_queue_[i].low_water_mark(bsize);
@@ -293,7 +293,7 @@
 
   int gpuRadialSensePrepGadget::
   process(GadgetContainerMessage<ISMRMRD::AcquisitionHeader> *m1,
-          GadgetContainerMessage< hoNDArray< std::complex<float> > > *m2)
+	  GadgetContainerMessage< hoNDArray< std::complex<float> > > *m2)
   {
     // Noise should have been consumed by the noise adjust (if in the gadget chain)
     //
@@ -323,9 +323,9 @@
     //
 
     if( !vec_equal(position_[set*slices_+slice], m1->getObjectPtr()->position) ||
-        !vec_equal(read_dir_[set*slices_+slice], m1->getObjectPtr()->read_dir) || 
-        !vec_equal(phase_dir_[set*slices_+slice], m1->getObjectPtr()->phase_dir) ||
-        !vec_equal(slice_dir_[set*slices_+slice], m1->getObjectPtr()->slice_dir) ){
+	!vec_equal(read_dir_[set*slices_+slice], m1->getObjectPtr()->read_dir) || 
+	!vec_equal(phase_dir_[set*slices_+slice], m1->getObjectPtr()->phase_dir) ||
+	!vec_equal(slice_dir_[set*slices_+slice], m1->getObjectPtr()->slice_dir) ){
       
       // Yes indeed, clear the accumulation buffer
       acc_buffer->clear();
@@ -373,26 +373,26 @@
     if (previous_profile_[set*slices_+slice] >= 0) {
 
       if ( profile > previous_profile_[set*slices_+slice]) { // this is not the last profile in the frame
-        if( mode_ == 0 && get_int_value(std::string("frames_per_rotation").c_str()) == 0 ){
-          unsigned int acceleration_factor = profile - previous_profile_[set*slices_+slice];
-          if( acceleration_factor != frames_per_rotation_[set*slices_+slice] ){
-            GADGET_DEBUG1("Reconfiguring due to change in acceleration factor\n");
-            frames_per_rotation_[set*slices_+slice] = acceleration_factor;
-            reconfigure(set, slice);
-          }
-        }
+	if( mode_ == 0 && get_int_value(std::string("frames_per_rotation").c_str()) == 0 ){
+	  unsigned int acceleration_factor = profile - previous_profile_[set*slices_+slice];
+	  if( acceleration_factor != frames_per_rotation_[set*slices_+slice] ){
+	    GADGET_DEBUG1("Reconfiguring due to change in acceleration factor\n");
+	    frames_per_rotation_[set*slices_+slice] = acceleration_factor;
+	    reconfigure(set, slice);
+	  }
+	}
       }
       else{ // This is the first profile in a new frame
-        if( get_int_value(std::string("profiles_per_frame").c_str()) == 0 && // make sure the user did not specify a desired value for this variable
-            profiles_counter_frame_[set*slices_+slice] > 0 &&
-            profiles_counter_frame_[set*slices_+slice] != profiles_per_frame_[set*slices_+slice] ){ // a new acceleration factor is detected
-          GADGET_DEBUG1("Reconfiguring due to new slice detection\n");
-          new_frame_detected = true;
-          profiles_per_frame_[set*slices_+slice] = profiles_counter_frame_[set*slices_+slice];
-          if( mode_ == 1 && get_int_value(std::string("frames_per_rotation").c_str()) == 0 )
-            frames_per_rotation_[set*slices_+slice] = image_dimensions_[0]/profiles_per_frame_[set*slices_+slice];
-          reconfigure(set, slice);
-        }
+	if( get_int_value(std::string("profiles_per_frame").c_str()) == 0 && // make sure the user did not specify a desired value for this variable
+	    profiles_counter_frame_[set*slices_+slice] > 0 &&
+	    profiles_counter_frame_[set*slices_+slice] != profiles_per_frame_[set*slices_+slice] ){ // a new acceleration factor is detected
+	  GADGET_DEBUG1("Reconfiguring due to new slice detection\n");
+	  new_frame_detected = true;
+	  profiles_per_frame_[set*slices_+slice] = profiles_counter_frame_[set*slices_+slice];
+	  if( mode_ == 1 && get_int_value(std::string("frames_per_rotation").c_str()) == 0 )
+	    frames_per_rotation_[set*slices_+slice] = image_dimensions_[0]/profiles_per_frame_[set*slices_+slice];
+	  reconfigure(set, slice);
+	}
       }
     }
     previous_profile_[set*slices_+slice] = profile;
@@ -419,11 +419,11 @@
       //
 
       boost::shared_ptr< hoNDArray<float_complext> > host_samples = 
-        extract_samples_from_queue( &frame_profiles_queue_[set*slices_+slice], false, set, slice );
+	extract_samples_from_queue( &frame_profiles_queue_[set*slices_+slice], false, set, slice );
 
       if( host_samples.get() == 0x0 ){
-        GADGET_DEBUG1("Failed to extract frame data from queue\n");
-        return GADGET_FAIL;
+	GADGET_DEBUG1("Failed to extract frame data from queue\n");
+	return GADGET_FAIL;
       }
       
       cuNDArray<float_complext> samples( host_samples.get() );
@@ -449,15 +449,15 @@
     // - or if we are about to reconstruct due to 'sliding_window_profiles_' > 0
 
     if( is_last_profile_in_frame || 
-        (is_last_profile_in_reconstruction && image_headers_queue_[set*slices_+slice].message_count() == 0) ){
+	(is_last_profile_in_reconstruction && image_headers_queue_[set*slices_+slice].message_count() == 0) ){
       
       GadgetContainerMessage<ISMRMRD::ImageHeader> *header = new GadgetContainerMessage<ISMRMRD::ImageHeader>();
       ISMRMRD::AcquisitionHeader *base_head = m1->getObjectPtr();
-      
+
       {
-        // Initialize header to all zeroes (there is a few fields we do not set yet)
-        ISMRMRD::ImageHeader tmp = {0};
-        *(header->getObjectPtr()) = tmp;
+	// Initialize header to all zeroes (there is a few fields we do not set yet)
+	ISMRMRD::ImageHeader tmp = {0};
+	*(header->getObjectPtr()) = tmp;
       }
 
       header->getObjectPtr()->version = base_head->version;
@@ -499,70 +499,70 @@
       // - and at the first pass
       
       if( buffer_update_needed_[set*slices_+slice] || 
-          csm_host_[set*slices_+slice].get_number_of_elements() == 0 || 
-          reg_host_[set*slices_+slice].get_number_of_elements() == 0 ){
-
-        // Get the accumulated coil images
-        //
-
-        boost::shared_ptr< cuNDArray<float_complext> > csm_data = acc_buffer->get_accumulated_coil_images();
-
-        if( !csm_data.get() ){
-          GADGET_DEBUG1("Error during accumulation buffer computation\n");
-          return GADGET_FAIL;
-        }            
-	
-        // Estimate CSM
-        //
-
-        boost::shared_ptr< cuNDArray<float_complext> > csm = estimate_b1_map<float,2>( csm_data.get() );
-
-        if( !csm.get() ){
-          GADGET_DEBUG1("Error during coil estimation\n");
-          return GADGET_FAIL;
-        }            
-
-        acc_buffer->set_csm(csm);
-        csm_host_[set*slices_+slice] = *(csm->to_host());
-	
-        // Compute regularization image
-        //
-
-        boost::shared_ptr< cuNDArray<float_complext> > reg_image;
-	
-        if( buffer_using_solver_ && mode_ == 2 ){
-          ((cuSenseBufferCg<float,2>*)acc_buffer)->preprocess
-            ( calculate_trajectory_for_rhs( profiles_counter_global_[set*slices_+slice] - ((new_frame_detected) ? 1 : 0), set, slice).get());
-        }
-
-        reg_image = acc_buffer->get_combined_coil_image();
-	
-        if( !reg_image.get() ){
-          GADGET_DEBUG1("Error computing regularization image\n");
-          return GADGET_FAIL;
-        }            
-	
-        reg_host_[set*slices_+slice] = *(reg_image->to_host());
+	  csm_host_[set*slices_+slice].get_number_of_elements() == 0 || 
+	  reg_host_[set*slices_+slice].get_number_of_elements() == 0 ){
+
+	// Get the accumulated coil images
+	//
+
+	boost::shared_ptr< cuNDArray<float_complext> > csm_data = acc_buffer->get_accumulated_coil_images();
+
+	if( !csm_data.get() ){
+	  GADGET_DEBUG1("Error during accumulation buffer computation\n");
+	  return GADGET_FAIL;
+	}            
+	
+	// Estimate CSM
+	//
+
+	boost::shared_ptr< cuNDArray<float_complext> > csm = estimate_b1_map<float,2>( csm_data.get() );
+
+	if( !csm.get() ){
+	  GADGET_DEBUG1("Error during coil estimation\n");
+	  return GADGET_FAIL;
+	}            
+
+	acc_buffer->set_csm(csm);
+	csm_host_[set*slices_+slice] = *(csm->to_host());
+	
+	// Compute regularization image
+	//
+
+	boost::shared_ptr< cuNDArray<float_complext> > reg_image;
+	
+	if( buffer_using_solver_ && mode_ == 2 ){
+	  ((cuSenseBufferCg<float,2>*)acc_buffer)->preprocess
+	    ( calculate_trajectory_for_rhs( profiles_counter_global_[set*slices_+slice] - ((new_frame_detected) ? 1 : 0), set, slice).get());
+	}
+
+	reg_image = acc_buffer->get_combined_coil_image();
+	
+	if( !reg_image.get() ){
+	  GADGET_DEBUG1("Error computing regularization image\n");
+	  return GADGET_FAIL;
+	}            
+	
+	reg_host_[set*slices_+slice] = *(reg_image->to_host());
 		
-        /*
-          static int counter = 0;
-          char filename[256];
-          sprintf((char*)filename, "reg_%d.cplx", counter);
-          write_nd_array<float_complext>( reg_host_[set*slices_+slice].get(), filename );
-          counter++; */
-
-        buffer_update_needed_[set*slices_+slice] = false;
+	/*
+	static int counter = 0;
+	char filename[256];
+	sprintf((char*)filename, "reg_%d.cplx", counter);
+	write_nd_array<float_complext>( reg_host_[set*slices_+slice].get(), filename );
+	counter++; */
+
+	buffer_update_needed_[set*slices_+slice] = false;
       }
 
       // Prepare data array of the profiles for the downstream reconstruction
       //
       
       boost::shared_ptr< hoNDArray<float_complext> > samples_host = 
-        extract_samples_from_queue( &recon_profiles_queue_[set*slices_+slice], true, set, slice );
+	extract_samples_from_queue( &recon_profiles_queue_[set*slices_+slice], true, set, slice );
       
       if( samples_host.get() == 0x0 ){
-        GADGET_DEBUG1("Failed to extract frame data from queue\n");
-        return GADGET_FAIL;
+	GADGET_DEBUG1("Failed to extract frame data from queue\n");
+	return GADGET_FAIL;
       }
            
       // The trajectory needs to be updated on the fly:
@@ -570,8 +570,8 @@
       // - when we are reconstructing frame-by-frame
       
       if( mode_ == 2 || rotations_per_reconstruction_ == 0 ){
-        calculate_trajectory_for_reconstruction
-          ( profiles_counter_global_[set*slices_+slice] - ((new_frame_detected) ? 1 : 0), set, slice );
+	calculate_trajectory_for_reconstruction
+	  ( profiles_counter_global_[set*slices_+slice] - ((new_frame_detected) ? 1 : 0), set, slice );
       }
       
       // Set up Sense job
@@ -589,40 +589,40 @@
       //
 
       long frames_per_reconstruction = 
-        std::max( 1L, frames_per_rotation_[set*slices_+slice]*rotations_per_reconstruction_ );
+	std::max( 1L, frames_per_rotation_[set*slices_+slice]*rotations_per_reconstruction_ );
       
       if( image_headers_queue_[set*slices_+slice].message_count() != frames_per_reconstruction ){
-        m4->release();
-        GADGET_DEBUG2("Unexpected size of image header queue: %d, %d\n", 
-                      image_headers_queue_[set*slices_+slice].message_count(), frames_per_reconstruction);
-        return GADGET_FAIL;
+	m4->release();
+	GADGET_DEBUG2("Unexpected size of image header queue: %d, %d\n", 
+		      image_headers_queue_[set*slices_+slice].message_count(), frames_per_reconstruction);
+	return GADGET_FAIL;
       }
 
       m4->getObjectPtr()->image_headers_ =
-        boost::shared_array<ISMRMRD::ImageHeader>( new ISMRMRD::ImageHeader[frames_per_reconstruction] );
+	boost::shared_array<ISMRMRD::ImageHeader>( new ISMRMRD::ImageHeader[frames_per_reconstruction] );
       
       for( unsigned int i=0; i<frames_per_reconstruction; i++ ){	
 
-        ACE_Message_Block *mbq;
-
-        if( image_headers_queue_[set*slices_+slice].dequeue_head(mbq) < 0 ) {
-          m4->release();
-          GADGET_DEBUG1("Image header dequeue failed\n");
-          return GADGET_FAIL;
-        }
-	
-        GadgetContainerMessage<ISMRMRD::ImageHeader> *m = AsContainerMessage<ISMRMRD::ImageHeader>(mbq);
-        m4->getObjectPtr()->image_headers_[i] = *m->getObjectPtr();
-
-        // In sliding window mode the header might need to go back at the end of the queue for reuse
-        // 
-	
-        if( i >= frames_per_reconstruction-sliding_window_rotations_*frames_per_rotation_[set*slices_+slice] ){
-          image_headers_queue_[set*slices_+slice].enqueue_tail(m);
-        }
-        else {
-          m->release();
-        }
+	ACE_Message_Block *mbq;
+
+	if( image_headers_queue_[set*slices_+slice].dequeue_head(mbq) < 0 ) {
+	  m4->release();
+	  GADGET_DEBUG1("Image header dequeue failed\n");
+	  return GADGET_FAIL;
+	}
+	
+	GadgetContainerMessage<ISMRMRD::ImageHeader> *m = AsContainerMessage<ISMRMRD::ImageHeader>(mbq);
+	m4->getObjectPtr()->image_headers_[i] = *m->getObjectPtr();
+
+	// In sliding window mode the header might need to go back at the end of the queue for reuse
+	// 
+	
+	if( i >= frames_per_reconstruction-sliding_window_rotations_*frames_per_rotation_[set*slices_+slice] ){
+	  image_headers_queue_[set*slices_+slice].enqueue_tail(m);
+	}
+	else {
+	  m->release();
+	}
       }      
       
       // The Sense Job needs an image header as well. 
@@ -635,9 +635,9 @@
       //GADGET_DEBUG1("Putting job on queue\n");
       
       if (this->next()->putq(m3) < 0) {
-        GADGET_DEBUG1("Failed to put job on queue.\n");
-        m3->release();
-        return GADGET_FAIL;
+	GADGET_DEBUG1("Failed to put job on queue.\n");
+	m3->release();
+	return GADGET_FAIL;
       }
     }
     
@@ -677,34 +677,34 @@
     case 0:
     case 1:
       {
-        if( rotations_per_reconstruction_ == 0 ){
-
-          long local_frame = (profile_offset/profiles_per_frame_[set*slices_+slice])%frames_per_rotation_[set*slices_+slice];
-          float angular_offset = M_PI/float(profiles_per_frame_[set*slices_+slice])*float(local_frame)/float(frames_per_rotation_[set*slices_+slice]);	  
-
-          host_traj_recon_[set*slices_+slice] = *compute_radial_trajectory_fixed_angle_2d<float>
-            ( samples_per_profile_, profiles_per_frame_[set*slices_+slice], 1, angular_offset )->to_host();	
-        }
-        else{
-          host_traj_recon_[set*slices_+slice] = *compute_radial_trajectory_fixed_angle_2d<float>
-            ( samples_per_profile_, profiles_per_frame_[set*slices_+slice], frames_per_rotation_[set*slices_+slice] )->to_host();
-        }
+	if( rotations_per_reconstruction_ == 0 ){
+
+	  long local_frame = (profile_offset/profiles_per_frame_[set*slices_+slice])%frames_per_rotation_[set*slices_+slice];
+	  float angular_offset = M_PI/float(profiles_per_frame_[set*slices_+slice])*float(local_frame)/float(frames_per_rotation_[set*slices_+slice]);	  
+
+	  host_traj_recon_[set*slices_+slice] = *compute_radial_trajectory_fixed_angle_2d<float>
+	    ( samples_per_profile_, profiles_per_frame_[set*slices_+slice], 1, angular_offset )->to_host();	
+	}
+	else{
+	  host_traj_recon_[set*slices_+slice] = *compute_radial_trajectory_fixed_angle_2d<float>
+	    ( samples_per_profile_, profiles_per_frame_[set*slices_+slice], frames_per_rotation_[set*slices_+slice] )->to_host();
+	}
       }
       break;
       
     case 2:
       {
-        if( rotations_per_reconstruction_ == 0 ){	  
-          unsigned int first_profile_in_reconstruction = std::max(0L, profile_offset-profiles_per_frame_[set*slices_+slice]+1);
-          host_traj_recon_[set*slices_+slice] = *compute_radial_trajectory_golden_ratio_2d<float>
-            ( samples_per_profile_, profiles_per_frame_[set*slices_+slice], 1, first_profile_in_reconstruction )->to_host();	
-        }
-        else{
-          unsigned int first_profile_in_reconstruction = 
-            std::max(0L, profile_offset-profiles_per_frame_[set*slices_+slice]*frames_per_rotation_[set*slices_+slice]*rotations_per_reconstruction_+1);
-          host_traj_recon_[set*slices_+slice] = *compute_radial_trajectory_golden_ratio_2d<float>
-            ( samples_per_profile_, profiles_per_frame_[set*slices_+slice], frames_per_rotation_[set*slices_+slice]*rotations_per_reconstruction_, first_profile_in_reconstruction )->to_host();
-        }	  
+	if( rotations_per_reconstruction_ == 0 ){	  
+	  unsigned int first_profile_in_reconstruction = std::max(0L, profile_offset-profiles_per_frame_[set*slices_+slice]+1);
+	  host_traj_recon_[set*slices_+slice] = *compute_radial_trajectory_golden_ratio_2d<float>
+	    ( samples_per_profile_, profiles_per_frame_[set*slices_+slice], 1, first_profile_in_reconstruction )->to_host();	
+	}
+	else{
+	  unsigned int first_profile_in_reconstruction = 
+	    std::max(0L, profile_offset-profiles_per_frame_[set*slices_+slice]*frames_per_rotation_[set*slices_+slice]*rotations_per_reconstruction_+1);
+	  host_traj_recon_[set*slices_+slice] = *compute_radial_trajectory_golden_ratio_2d<float>
+	    ( samples_per_profile_, profiles_per_frame_[set*slices_+slice], frames_per_rotation_[set*slices_+slice]*rotations_per_reconstruction_, first_profile_in_reconstruction )->to_host();
+	}	  
       }
       break;
 	
@@ -726,14 +726,14 @@
     case 0:
     case 1:
       host_weights_recon_[set*slices_+slice] = *compute_radial_dcw_fixed_angle_2d<float>
-        ( samples_per_profile_, profiles_per_frame_[set*slices_+slice], oversampling_factor_, 
-          1.0f/(float(samples_per_profile_)/float(image_dimensions_recon_[0])) )->to_host();
+	( samples_per_profile_, profiles_per_frame_[set*slices_+slice], oversampling_factor_, 
+	  1.0f/(float(samples_per_profile_)/float(image_dimensions_recon_[0])) )->to_host();
       break;
       
     case 2:
       host_weights_recon_[set*slices_+slice] = *compute_radial_dcw_golden_ratio_2d<float>
-        ( samples_per_profile_, profiles_per_frame_[set*slices_+slice], oversampling_factor_, 
-          1.0f/(float(samples_per_profile_)/float(image_dimensions_recon_[0])) )->to_host();
+	( samples_per_profile_, profiles_per_frame_[set*slices_+slice], oversampling_factor_, 
+	  1.0f/(float(samples_per_profile_)/float(image_dimensions_recon_[0])) )->to_host();
       break;
       
     default:
@@ -756,20 +756,20 @@
     case 0:
     case 1:
       {
-        long local_frame = (profile_offset/profiles_per_frame_[set*slices_+slice])%frames_per_rotation_[set*slices_+slice];
-        float angular_offset = M_PI/float(profiles_per_frame_[set*slices_+slice])*float(local_frame)/float(frames_per_rotation_[set*slices_+slice]);	  
-
-        result = compute_radial_trajectory_fixed_angle_2d<float>
-          ( samples_per_profile_, profiles_per_frame_[set*slices_+slice], 1, angular_offset );  
+	long local_frame = (profile_offset/profiles_per_frame_[set*slices_+slice])%frames_per_rotation_[set*slices_+slice];
+	float angular_offset = M_PI/float(profiles_per_frame_[set*slices_+slice])*float(local_frame)/float(frames_per_rotation_[set*slices_+slice]);	  
+
+	result = compute_radial_trajectory_fixed_angle_2d<float>
+	  ( samples_per_profile_, profiles_per_frame_[set*slices_+slice], 1, angular_offset );  
       }
       break;
 	
     case 2:
       { 
-        unsigned int first_profile_in_buffer = std::max(0L, profile_offset-profiles_per_frame_[set*slices_+slice]+1);
-
-        result  = compute_radial_trajectory_golden_ratio_2d<float>
-          ( samples_per_profile_, profiles_per_frame_[set*slices_+slice], 1, first_profile_in_buffer );
+	unsigned int first_profile_in_buffer = std::max(0L, profile_offset-profiles_per_frame_[set*slices_+slice]+1);
+
+	result  = compute_radial_trajectory_golden_ratio_2d<float>
+	  ( samples_per_profile_, profiles_per_frame_[set*slices_+slice], 1, first_profile_in_buffer );
       }
       break;	
 	
@@ -791,12 +791,12 @@
     case 0:
     case 1:
       return compute_radial_dcw_fixed_angle_2d<float>
-        ( samples_per_profile_, profiles_per_frame_[set*slices_+slice], oversampling_factor_, 1.0f/(float(samples_per_profile_)/float(image_dimensions_recon_[0])) );
+	( samples_per_profile_, profiles_per_frame_[set*slices_+slice], oversampling_factor_, 1.0f/(float(samples_per_profile_)/float(image_dimensions_recon_[0])) );
       break;
       
     case 2:
       return compute_radial_dcw_golden_ratio_2d<float>
-        ( samples_per_profile_, profiles_per_frame_[set*slices_+slice], oversampling_factor_, 1.0f/(float(samples_per_profile_)/float(image_dimensions_recon_[0])) );
+	( samples_per_profile_, profiles_per_frame_[set*slices_+slice], oversampling_factor_, 1.0f/(float(samples_per_profile_)/float(image_dimensions_recon_[0])) );
       break;
       
     default:
@@ -817,21 +817,21 @@
     case 0:
     case 1:
       return compute_radial_trajectory_fixed_angle_2d<float>
-        ( samples_per_profile_, profiles_per_frame_[set*slices_+slice]*buffer_frames_per_rotation_[set*slices_+slice], 1 );
+	( samples_per_profile_, profiles_per_frame_[set*slices_+slice]*buffer_frames_per_rotation_[set*slices_+slice], 1 );
       break;
 	
     case 2:
       { 
-        unsigned int first_profile = 
-          std::max(0L, profile_offset-profiles_per_frame_[set*slices_+slice]*
-                   buffer_frames_per_rotation_[set*slices_+slice]*
-                   buffer_length_in_rotations_+1);
-
-        return compute_radial_trajectory_golden_ratio_2d<float>
-          ( samples_per_profile_, 
-            profiles_per_frame_[set*slices_+slice]*
-            buffer_frames_per_rotation_[set*slices_+slice]*buffer_length_in_rotations_, 
-            1, first_profile );
+	unsigned int first_profile = 
+	  std::max(0L, profile_offset-profiles_per_frame_[set*slices_+slice]*
+		   buffer_frames_per_rotation_[set*slices_+slice]*
+		   buffer_length_in_rotations_+1);
+
+	return compute_radial_trajectory_golden_ratio_2d<float>
+	  ( samples_per_profile_, 
+	    profiles_per_frame_[set*slices_+slice]*
+	    buffer_frames_per_rotation_[set*slices_+slice]*buffer_length_in_rotations_, 
+	    1, first_profile );
       }
       break;	
 	
@@ -852,23 +852,23 @@
     case 0:
     case 1:
       {
-        unsigned int num_profiles = 
-          profiles_per_frame_[set*slices_+slice]*buffer_frames_per_rotation_[set*slices_+slice];
-
-        return compute_radial_dcw_fixed_angle_2d<float>
-          ( samples_per_profile_, num_profiles, oversampling_factor_, 
-            1.0f/(float(samples_per_profile_)/float(image_dimensions_recon_[0])) );
+	unsigned int num_profiles = 
+	  profiles_per_frame_[set*slices_+slice]*buffer_frames_per_rotation_[set*slices_+slice];
+
+	return compute_radial_dcw_fixed_angle_2d<float>
+	  ( samples_per_profile_, num_profiles, oversampling_factor_, 
+	    1.0f/(float(samples_per_profile_)/float(image_dimensions_recon_[0])) );
       }
       break;
       
     case 2:
       {
-        unsigned int num_profiles = 
-          profiles_per_frame_[set*slices_+slice]*buffer_frames_per_rotation_[set*slices_+slice]*buffer_length_in_rotations_;
-
-        return compute_radial_dcw_golden_ratio_2d<float>
-          ( samples_per_profile_, num_profiles, oversampling_factor_, 
-            1.0f/(float(samples_per_profile_)/float(image_dimensions_recon_[0])) );
+	unsigned int num_profiles = 
+	  profiles_per_frame_[set*slices_+slice]*buffer_frames_per_rotation_[set*slices_+slice]*buffer_length_in_rotations_;
+
+	return compute_radial_dcw_golden_ratio_2d<float>
+	  ( samples_per_profile_, num_profiles, oversampling_factor_, 
+	    1.0f/(float(samples_per_profile_)/float(image_dimensions_recon_[0])) );
       }
       break;
       
@@ -881,13 +881,13 @@
 
   boost::shared_ptr< hoNDArray<float_complext> > gpuRadialSensePrepGadget::
   extract_samples_from_queue( ACE_Message_Queue<ACE_MT_SYNCH> *queue, bool sliding_window,
-                              unsigned int set, unsigned int slice )
+			      unsigned int set, unsigned int slice )
   {    
     //GADGET_DEBUG1("Emptying queue...\n");
 
     unsigned int profiles_buffered = queue->message_count();
     
-    std::vector<unsigned long long> dims;
+    std::vector<size_t> dims;
     dims.push_back(samples_per_profile_*profiles_buffered);
     dims.push_back(num_coils_[set*slices_+slice]);
     
@@ -897,38 +897,38 @@
 
       ACE_Message_Block* mbq;
       if (queue->dequeue_head(mbq) < 0) {
-        GADGET_DEBUG1("Message dequeue failed\n");
-        return boost::shared_ptr< hoNDArray<float_complext> >();
+	GADGET_DEBUG1("Message dequeue failed\n");
+	return boost::shared_ptr< hoNDArray<float_complext> >();
       }
       
       GadgetContainerMessage< hoNDArray< std::complex<float> > > *daq = AsContainerMessage<hoNDArray< std::complex<float> > >(mbq);
 	
       if (!daq) {
-        GADGET_DEBUG1("Unable to interpret data on message queue\n");
-        return boost::shared_ptr< hoNDArray<float_complext> >();
+	GADGET_DEBUG1("Unable to interpret data on message queue\n");
+	return boost::shared_ptr< hoNDArray<float_complext> >();
       }
 	
       for (unsigned int c = 0; c < num_coils_[set*slices_+slice]; c++) {
 	
-        float_complext *data_ptr = host_samples->get_data_ptr();
-        data_ptr += c*samples_per_profile_*profiles_buffered+p*samples_per_profile_;
+	float_complext *data_ptr = host_samples->get_data_ptr();
+	data_ptr += c*samples_per_profile_*profiles_buffered+p*samples_per_profile_;
 	    
-        std::complex<float> *r_ptr = daq->getObjectPtr()->get_data_ptr();
-        r_ptr += c*daq->getObjectPtr()->get_size(0);
+	std::complex<float> *r_ptr = daq->getObjectPtr()->get_data_ptr();
+	r_ptr += c*daq->getObjectPtr()->get_size(0);
 	  
-        memcpy(data_ptr,r_ptr,samples_per_profile_*sizeof(float_complext));
+	memcpy(data_ptr,r_ptr,samples_per_profile_*sizeof(float_complext));
       }
 
       // In sliding window mode the profile might need to go back at the end of the queue
       // 
       
       long profiles_in_sliding_window = sliding_window_profiles_ + 
-        profiles_per_frame_[set*slices_+slice]*frames_per_rotation_[set*slices_+slice]*sliding_window_rotations_;
+	profiles_per_frame_[set*slices_+slice]*frames_per_rotation_[set*slices_+slice]*sliding_window_rotations_;
 
       if( sliding_window && p >= (profiles_buffered-profiles_in_sliding_window) )
-        queue->enqueue_tail(mbq);
+	queue->enqueue_tail(mbq);
       else
-        mbq->release();
+	mbq->release();
     } 
     
     return host_samples;
@@ -948,7 +948,7 @@
   void gpuRadialSensePrepGadget::reconfigure(unsigned int set, unsigned int slice)
   {    
     GADGET_DEBUG2("\nReconfiguring:\n#profiles/frame:%d\n#frames/rotation: %d\n#rotations/reconstruction:%d\n", 
-                  profiles_per_frame_[set*slices_+slice], frames_per_rotation_[set*slices_+slice], rotations_per_reconstruction_);
+		  profiles_per_frame_[set*slices_+slice], frames_per_rotation_[set*slices_+slice], rotations_per_reconstruction_);
 
     calculate_trajectory_for_reconstruction(0, set, slice);
     calculate_density_compensation_for_reconstruction(set, slice);
@@ -957,23 +957,17 @@
 
     if( buffer_frames_per_rotation_[set*slices_+slice] == 0 ){
       if( mode_ == 2 )
-        buffer_frames_per_rotation_[set*slices_+slice] = 
-          image_dimensions_recon_os_[0]/profiles_per_frame_[set*slices_+slice];
+	buffer_frames_per_rotation_[set*slices_+slice] = 
+	  image_dimensions_recon_os_[0]/profiles_per_frame_[set*slices_+slice];
       else
-        buffer_frames_per_rotation_[set*slices_+slice] = frames_per_rotation_[set*slices_+slice];
+	buffer_frames_per_rotation_[set*slices_+slice] = frames_per_rotation_[set*slices_+slice];
     }
     
     cuSenseBuffer<float,2> *acc_buffer = (buffer_using_solver_) ? &acc_buffer_cg_[set*slices_+slice] : &acc_buffer_[set*slices_+slice];
 
-<<<<<<< HEAD
-    acc_buffer->setup( from_std_vector<unsigned int,2>(image_dimensions_recon_), image_dimensions_recon_os_, 
-                       kernel_width_, num_coils_[set*slices_+slice], 
-                       buffer_length_in_rotations_, buffer_frames_per_rotation_[set*slices_+slice] );
-=======
-    acc_buffer->setup( from_std_vector<unsigned long long,2>(image_dimensions_recon_), image_dimensions_recon_os_, 
+    acc_buffer->setup( from_std_vector<size_t,2>(image_dimensions_recon_), image_dimensions_recon_os_, 
 		       kernel_width_, num_coils_[set*slices_+slice], 
 		       buffer_length_in_rotations_, buffer_frames_per_rotation_[set*slices_+slice] );
->>>>>>> c5e7cc20
     
     boost::shared_ptr< cuNDArray<float> > device_weights_frame = calculate_density_compensation_for_frame(set, slice);
     acc_buffer->set_dcw(device_weights_frame);
