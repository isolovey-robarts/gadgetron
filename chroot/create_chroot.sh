#!/bin/bash

#TODO: Assign all input arguments to proper variable to make the script more readable

if [ $(id -u) -ne 0 ]; then
 echo -e "\nPlease start the script as a root or sudo!\n"
 exit 1

else
 if [ $# -ge 6 ]; then

# --ARGUMENTS--
# 1. CHROOT_GADGETRON_INSTALL_PREFIX:     /usr/local/gadgetron
# 2. CHROOT_GADGETRON_BINARY_DIR:         /home/ubuntu/gadgetron/build
# 3. CHROOT_GADGETRON_SOURCE_DIR:         /home/ubuntu/gadgetron
# 4. CHROOT_GIT_SHA1_HASH
# 5. CHROOT_LIBRARY_PATHS
# 6. CHROOT_CUDA_LIBRARY

  CHROOT_GADGETRON_INSTALL_PREFIX=${1}
  echo CHROOT_GADGETRON_INSTALL_PREFIX: ${CHROOT_GADGETRON_INSTALL_PREFIX}
  
  CHROOT_GADGETRON_BINARY_DIR=${2}
  echo CHROOT_GADGETRON_BINARY_DIR: ${CHROOT_GADGETRON_BINARY_DIR}
  
  CHROOT_GADGETRON_SOURCE_DIR=${3}
  echo CHROOT_GADGETRON_SOURCE_DIR: ${CHROOT_GADGETRON_SOURCE_DIR}
  
  CHROOT_GIT_SHA1_HASH=${4}
  echo CHROOT_GIT_SHA1_HASH: ${CHROOT_GIT_SHA1_HASH}
  
  CHROOT_LIBRARY_PATHS=${5}
  echo CHROOT_LIBRARY_PATHS: ${CHROOT_LIBRARY_PATHS}
  
  CHROOT_CUDA_LIBRARY=${6}
  echo CHROOT_CUDA_LIBRARY: ${CHROOT_CUDA_LIBRARY}

  # Add LIBRARY_PATHS to LD_LIBRARY_PATH
  export LD_LIBRARY_PATH=$LD_LIBRARY_PATH:${CHROOT_LIBRARY_PATHS}
  export LC_ALL=C

  rm -rf ${CHROOT_GADGETRON_BINARY_DIR}/chroot/chroot-root

  mkdir -p ${CHROOT_GADGETRON_BINARY_DIR}/chroot/chroot-root

  touch ${CHROOT_GADGETRON_BINARY_DIR}/chroot/chroot-root/source-manifest.txt

  echo "gadgetron    ${CHROOT_GIT_SHA1_HASH}" > ${CHROOT_GADGETRON_BINARY_DIR}/chroot/chroot-root/source-manifest.txt

  mkdir -p ${CHROOT_GADGETRON_BINARY_DIR}/chroot/chroot-root/gadgetron

  mkdir -p ${CHROOT_GADGETRON_BINARY_DIR}/chroot/chroot-root/gadgetron/webapp

  mkdir -p ${CHROOT_GADGETRON_BINARY_DIR}/chroot/chroot-backups

  apt-get install debootstrap -y

  debootstrap --variant=buildd --arch amd64 trusty ${CHROOT_GADGETRON_BINARY_DIR}/chroot/chroot-root/gadgetron http://gb.archive.ubuntu.com/ubuntu/

  cd ${CHROOT_GADGETRON_BINARY_DIR}
  make install DESTDIR="${CHROOT_GADGETRON_BINARY_DIR}/chroot/chroot-root/gadgetron" -j8

<<<<<<< HEAD
  #This copies the ISMRMRD executable if it is installed
  if [ $# -ge 7 ]; then
      cp ${7} "${2}/chroot/chroot-root/gadgetron/${1}/bin/"
  else
      echo "SIEMENS_TO_ISMRMRD_EXE not set"
  fi

  ${3}/chroot/generate_gadgetron_root ${1} ${2}/chroot/chroot-root/gadgetron
=======
  ${CHROOT_GADGETRON_SOURCE_DIR}/chroot/generate_gadgetron_root ${CHROOT_GADGETRON_INSTALL_PREFIX} ${CHROOT_GADGETRON_BINARY_DIR}/chroot/chroot-root/gadgetron
>>>>>>> 3c44cedb

  cp ${6} ${CHROOT_GADGETRON_BINARY_DIR}/chroot/chroot-root/gadgetron/${CHROOT_GADGETRON_INSTALL_PREFIX}/lib  

  cp ${CHROOT_GADGETRON_SOURCE_DIR}/chroot/start.sh ${CHROOT_GADGETRON_BINARY_DIR}/chroot/chroot-root
  cp ${CHROOT_GADGETRON_SOURCE_DIR}/chroot/stop.sh ${CHROOT_GADGETRON_BINARY_DIR}/chroot/chroot-root
  cp ${CHROOT_GADGETRON_SOURCE_DIR}/chroot/start-env.sh ${CHROOT_GADGETRON_BINARY_DIR}/chroot/chroot-root 
  cp ${CHROOT_GADGETRON_SOURCE_DIR}/chroot/start-webapp.sh ${CHROOT_GADGETRON_BINARY_DIR}/chroot/chroot-root 
  cp ${CHROOT_GADGETRON_SOURCE_DIR}/chroot/mount.sh ${CHROOT_GADGETRON_BINARY_DIR}/chroot/chroot-root

  cp ${CHROOT_GADGETRON_SOURCE_DIR}/chroot/umount_image.sh ${CHROOT_GADGETRON_BINARY_DIR}/chroot/chroot-backups
  cp ${CHROOT_GADGETRON_SOURCE_DIR}/chroot/start-gadgetron-from-image.sh ${CHROOT_GADGETRON_BINARY_DIR}/chroot/chroot-backups

  chmod +x ${CHROOT_GADGETRON_BINARY_DIR}/chroot/copy-cuda-lib.sh
  cp ${CHROOT_GADGETRON_BINARY_DIR}/chroot/copy-cuda-lib.sh ${CHROOT_GADGETRON_BINARY_DIR}/chroot/chroot-root

  chmod +x ${CHROOT_GADGETRON_BINARY_DIR}/chroot/start-gadgetron.sh
  cp ${CHROOT_GADGETRON_BINARY_DIR}/chroot/start-gadgetron.sh ${CHROOT_GADGETRON_BINARY_DIR}/chroot/chroot-root/gadgetron 
 
  chmod +x ${CHROOT_GADGETRON_BINARY_DIR}/chroot/enter-chroot-env.sh
  cp ${CHROOT_GADGETRON_BINARY_DIR}/chroot/enter-chroot-env.sh ${CHROOT_GADGETRON_BINARY_DIR}/chroot/chroot-root/gadgetron

  chmod +x ${CHROOT_GADGETRON_BINARY_DIR}/chroot/run-webapp.sh
  cp ${CHROOT_GADGETRON_BINARY_DIR}/chroot/run-webapp.sh ${CHROOT_GADGETRON_BINARY_DIR}/chroot/chroot-root/gadgetron

  cp -n ${CHROOT_GADGETRON_BINARY_DIR}/chroot/chroot-root/gadgetron${CHROOT_GADGETRON_INSTALL_PREFIX}/config/gadgetron.xml.example ${CHROOT_GADGETRON_BINARY_DIR}/chroot/chroot-root/gadgetron${CHROOT_GADGETRON_INSTALL_PREFIX}/config/gadgetron.xml

  cp ${CHROOT_GADGETRON_BINARY_DIR}/chroot/gadgetron_web_app.cfg ${CHROOT_GADGETRON_BINARY_DIR}/chroot/chroot-root/gadgetron/webapp
  cp ${CHROOT_GADGETRON_BINARY_DIR}/chroot/gadgetron_web.conf ${CHROOT_GADGETRON_BINARY_DIR}/chroot/chroot-root/gadgetron/webapp
  cp ${CHROOT_GADGETRON_BINARY_DIR}/chroot/gadgetron_web_ld.conf ${CHROOT_GADGETRON_BINARY_DIR}/chroot/chroot-root/gadgetron/webapp
  cp ${CHROOT_GADGETRON_SOURCE_DIR}/apps/gadgetron/webapp/gadgetron_web_app.py ${CHROOT_GADGETRON_BINARY_DIR}/chroot/chroot-root/gadgetron/webapp
  cp ${CHROOT_GADGETRON_SOURCE_DIR}/apps/gadgetron/webapp/gadgetron_web_app.py ${CHROOT_GADGETRON_BINARY_DIR}/chroot/chroot-root/gadgetron${CHROOT_GADGETRON_INSTALL_PREFIX}/bin/gadgetron_web_app.py
  cp ${CHROOT_GADGETRON_BINARY_DIR}/chroot/gadgetron_web_app.cfg ${CHROOT_GADGETRON_BINARY_DIR}/chroot/chroot-root/gadgetron${CHROOT_GADGETRON_INSTALL_PREFIX}/config/

  chroot ${CHROOT_GADGETRON_BINARY_DIR}/chroot/chroot-root/gadgetron apt-get install python-dev python-twisted python-psutil -y 
  
  TAR_FILE_NAME=gadgetron-`date '+%Y%m%d-%H%M'`-${CHROOT_GIT_SHA1_HASH:0:8}
  IMAGE_FILE_NAME=${CHROOT_GADGETRON_BINARY_DIR}/chroot/chroot-backups/${TAR_FILE_NAME}.img

  tar -zcf "${CHROOT_GADGETRON_BINARY_DIR}/chroot/chroot-backups/${TAR_FILE_NAME}.tar.gz" --directory "${CHROOT_GADGETRON_BINARY_DIR}/chroot" --exclude=./chroot-root/gadgetron/etc --exclude=./chroot-root/gadgetron/var --exclude=./chroot-root/gadgetron/dev --exclude=./chroot-root/gadgetron/sys --exclude=./chroot-root/gadgetron/proc --exclude=./chroot-root/gadgetron/root ./chroot-root

  dd if=/dev/zero of=${IMAGE_FILE_NAME} bs=1024k seek=1024 count=0
  mke2fs -F -t ext3 ${IMAGE_FILE_NAME}
  mkdir ${CHROOT_GADGETRON_BINARY_DIR}/chroot/gadgetron_root
  mount -o loop ${IMAGE_FILE_NAME} ${CHROOT_GADGETRON_BINARY_DIR}/chroot/gadgetron_root
  tar -xzf ${CHROOT_GADGETRON_BINARY_DIR}/chroot/chroot-backups/${TAR_FILE_NAME}.tar.gz -C ${CHROOT_GADGETRON_BINARY_DIR}/chroot/gadgetron_root/
  sleep 3
  umount ${CHROOT_GADGETRON_BINARY_DIR}/chroot/gadgetron_root
  rmdir ${CHROOT_GADGETRON_BINARY_DIR}/chroot/gadgetron_root

  rm -rf "${CHROOT_GADGETRON_BINARY_DIR}/chroot/chroot-root"

  chmod 666 "${CHROOT_GADGETRON_BINARY_DIR}/chroot/chroot-backups/${TAR_FILE_NAME}.tar.gz"
  chmod 666 "${IMAGE_FILE_NAME}"
 
  exit 0

 else
  echo -e "\nUsage:  $0 (gadgetron install prefix) (gadgetron binary dir) (gadgetron source dir) (GADGETRON_GIT_SHA1_HASH) (LIBRARY_PATHS) (CUDA_LIBRARY) (SIEMENS_TO_ISMRMRD)\n"
  exit 1
 fi

fi<|MERGE_RESOLUTION|>--- conflicted
+++ resolved
@@ -60,18 +60,15 @@
   cd ${CHROOT_GADGETRON_BINARY_DIR}
   make install DESTDIR="${CHROOT_GADGETRON_BINARY_DIR}/chroot/chroot-root/gadgetron" -j8
 
-<<<<<<< HEAD
   #This copies the ISMRMRD executable if it is installed
   if [ $# -ge 7 ]; then
-      cp ${7} "${2}/chroot/chroot-root/gadgetron/${1}/bin/"
+      CHROOT_SIEMENS_TO_ISMRMRD_EXE=${7} 
+      cp $CHROOT_SIEMENS_TO_ISMRMRD_EXE "${CHROOT_GADGETRON_BINARY_DIR}/chroot/chroot-root/gadgetron/${CHROOT_GADGETRON_INSTALL_PREFIX}/bin/"
   else
       echo "SIEMENS_TO_ISMRMRD_EXE not set"
   fi
 
-  ${3}/chroot/generate_gadgetron_root ${1} ${2}/chroot/chroot-root/gadgetron
-=======
   ${CHROOT_GADGETRON_SOURCE_DIR}/chroot/generate_gadgetron_root ${CHROOT_GADGETRON_INSTALL_PREFIX} ${CHROOT_GADGETRON_BINARY_DIR}/chroot/chroot-root/gadgetron
->>>>>>> 3c44cedb
 
   cp ${6} ${CHROOT_GADGETRON_BINARY_DIR}/chroot/chroot-root/gadgetron/${CHROOT_GADGETRON_INSTALL_PREFIX}/lib  
 
