#pragma once

#include "linearOperator.h"
#include "CBCT_acquisition.h"
#include "CBCT_binning.h"
#include "hoCuNDArray_math.h"
#include "hoCuNDArray_operators.h"
<<<<<<< HEAD
#include <numeric>
#include "linearOperator.h"
=======
>>>>>>> 2b5c3258

#include <math_constants.h>
#include <vector>

namespace Gadgetron{
  
  class hoCudaConebeamProjectionOperator : public linearOperator< hoCuNDArray<float> >
  {
  public:
    hoCudaConebeamProjectionOperator() : linearOperator< hoCuNDArray<float> >()
    {
      samples_per_pixel_ = 1.5;      
      projections_per_batch_ = 20;
      use_fbp_ = false;
      short_scan_ = false;
      preprocessed_ = false;
    }

    virtual ~hoCudaConebeamProjectionOperator() {}

    virtual void mult_M( hoCuNDArray<float> *in, hoCuNDArray<float> *out, bool accumulate = false );
    virtual void mult_MH( hoCuNDArray<float> *in, hoCuNDArray<float> *out, bool accumulate = false );

    virtual void setup( boost::shared_ptr<CBCT_acquisition> acquisition,
			boost::shared_ptr<CBCT_binning> binning,
			floatd3 is_dims_in_mm )
    {      
      acquisition_ = acquisition;
      binning_ = binning;
      is_dims_in_mm_ = is_dims_in_mm;
      
      // Determine the minimum and maximum angles scanned and transform array angles from [0;max_angle_].
      //
      
      std::vector<float> &angles = acquisition->get_geometry()->get_angles();      
      float min_value = *std::min_element(angles.begin(), angles.end() );
      transform(angles.begin(), angles.end(), angles.begin(), bind2nd(std::minus<float>(), min_value));
 
      // Are we in a short scan setup?
      // - we say yes if we have covered less than PI+3*delta radians
      //

      float angle_span = *std::max_element(angles.begin(), angles.end() );
      floatd2 ps_dims_in_mm = acquisition_->get_geometry()->get_FOV();
      float SDD = acquisition_->get_geometry()->get_SDD();
      float delta = std::atan(ps_dims_in_mm[0]/(2.0f*SDD)); // Fan angle
      
      if( angle_span*CUDART_PI_F/180.0f > CUDART_PI_F+3.0f*delta )
	short_scan_ = false;
      else
	short_scan_ = true;
      
      /*
      std::cout << std::endl <<  *std::min_element(angles.begin(), angles.end() ) << " " 
		<< *std::max_element(angles.begin(), angles.end() ) << std::endl;
      */


     std::vector<floatd2> offsets = acquisition->get_geometry()->get_offsets();
     floatd2 mean_offsets = std::accumulate(offsets.begin(),offsets.end(),floatd2(0,0))/float(offsets.size());
     mean_offset_ = mean_offsets[0];


      preprocessed_ = true;
    }

    inline void use_filtered_backprojections( bool use_fbp ){
      use_fbp_ = use_fbp;      
    }

    inline void set_num_projections_per_batch( unsigned int projections_per_batch ){
      projections_per_batch_ = projections_per_batch;
    }

    inline void set_num_samples_per_pixel( float samples_per_pixel ){
      samples_per_pixel_ = samples_per_pixel;
    }

    virtual boost::shared_ptr< linearOperator< hoCuNDArray<float> > > clone() {
      return linearOperator< hoCuNDArray<float> >::clone(this);
    }
    
  protected:
    boost::shared_ptr<CBCT_acquisition> acquisition_;
    boost::shared_ptr<CBCT_binning> binning_;
    floatd3 is_dims_in_mm_;
    float samples_per_pixel_;
<<<<<<< HEAD
    float max_angle_;
    float mean_offset_;
=======
>>>>>>> 2b5c3258
    bool use_fbp_;
    unsigned int projections_per_batch_;
    bool preprocessed_;
    bool short_scan_;
    boost::shared_ptr<hoCuNDArray<float> > variance_;
  };
}<|MERGE_RESOLUTION|>--- conflicted
+++ resolved
@@ -5,12 +5,8 @@
 #include "CBCT_binning.h"
 #include "hoCuNDArray_math.h"
 #include "hoCuNDArray_operators.h"
-<<<<<<< HEAD
+
 #include <numeric>
-#include "linearOperator.h"
-=======
->>>>>>> 2b5c3258
-
 #include <math_constants.h>
 #include <vector>
 
@@ -26,6 +22,7 @@
       use_fbp_ = false;
       short_scan_ = false;
       preprocessed_ = false;
+      use_offset_correction_=false;
     }
 
     virtual ~hoCudaConebeamProjectionOperator() {}
@@ -66,13 +63,11 @@
       std::cout << std::endl <<  *std::min_element(angles.begin(), angles.end() ) << " " 
 		<< *std::max_element(angles.begin(), angles.end() ) << std::endl;
       */
+      std::vector<floatd2> offsets = acquisition_->get_geometry()->get_offsets();
+      floatd2 mean_offset = std::accumulate(offsets.begin(),offsets.end(),floatd2(0,0))/float(offsets.size());
 
-
-     std::vector<floatd2> offsets = acquisition->get_geometry()->get_offsets();
-     floatd2 mean_offsets = std::accumulate(offsets.begin(),offsets.end(),floatd2(0,0))/float(offsets.size());
-     mean_offset_ = mean_offsets[0];
-
-
+      if (mean_offset[0] > ps_dims_in_mm[0]*0.1)
+      	use_offset_correction_=true;
       preprocessed_ = true;
     }
 
@@ -97,15 +92,11 @@
     boost::shared_ptr<CBCT_binning> binning_;
     floatd3 is_dims_in_mm_;
     float samples_per_pixel_;
-<<<<<<< HEAD
-    float max_angle_;
-    float mean_offset_;
-=======
->>>>>>> 2b5c3258
     bool use_fbp_;
     unsigned int projections_per_batch_;
     bool preprocessed_;
     bool short_scan_;
+    bool use_offset_correction_;
     boost::shared_ptr<hoCuNDArray<float> > variance_;
   };
 }