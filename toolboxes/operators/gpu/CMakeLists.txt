if (WIN32)
  ADD_DEFINITIONS(-D__BUILD_GADGETRON_GPUOPERATORS__)
endif (WIN32)

if(WIN32)
link_directories(${Boost_LIBRARY_DIRS})
endif(WIN32)

include_directories(
  ${CUDA_INCLUDE_DIRS}
  ${CMAKE_SOURCE_DIR}/toolboxes/core/gpu
  ${CMAKE_SOURCE_DIR}/toolboxes/fft/gpu
  ${CMAKE_SOURCE_DIR}/toolboxes/nfft/gpu
  ${CMAKE_SOURCE_DIR}/toolboxes/operators
  ${CUDA_INCLUDE_DIRS}
  )

cuda_add_library(gadgetron_toolbox_gpuoperators SHARED 
  ../generalOperator.h
  ../linearOperator.h
  cuPartialDerivativeOperator.h
  cuLaplaceOperator.h
  cuTvOperator.h
  cuTv1dOperator.h
  cuConvolutionOperator.h
  cuPartialDerivativeOperator.cu
  cuLaplaceOperator.cu
  cuTvOperator.cu
  cuTv1dOperator.cu
  cuConvolutionOperator.cu
  )

set_target_properties(gadgetron_toolbox_gpuoperators PROPERTIES VERSION ${GADGETRON_VERSION_STRING} SOVERSION ${GADGETRON_SOVERSION})

target_link_libraries(gadgetron_toolbox_gpuoperators 
  gadgetron_toolbox_gpucore 
  gadgetron_toolbox_gpunfft
  ${Boost_LIBRARIES}
  ${CUDA_LIBRARIES}
  ${CUDA_CUBLAS_LIBRARIES} 
  )

<<<<<<< HEAD
install(TARGETS gpuoperators DESTINATION lib COMPONENT main)
=======
install(TARGETS gadgetron_toolbox_gpuoperators DESTINATION lib)
>>>>>>> 28de8438

install(FILES 
  cuImageOperator.h
  cuDiagonalOperator.h
  cuDiagonalSumOperator.h
  cuPartialDerivativeOperator.h
  cuConvolutionOperator.h
  cuLaplaceOperator.h
  cuTvOperator.h
  cuTvPicsOperator.h
  cuTv1dOperator.h
  cuDownsampleOperator.h
  cuFFTOperator.h
  cuUpsampleOperator.h
  hoCuIdentityOperator.h
  hoCuPartialDerivativeOperator.h
  hoCuTvOperator.h
  hoCuTvPicsOperator.h
  hoCuEncodingOperatorContainer.h
  gpuoperators_export.h
  hoCuOperator.h
  DESTINATION include COMPONENT main)<|MERGE_RESOLUTION|>--- conflicted
+++ resolved
@@ -40,11 +40,7 @@
   ${CUDA_CUBLAS_LIBRARIES} 
   )
 
-<<<<<<< HEAD
-install(TARGETS gpuoperators DESTINATION lib COMPONENT main)
-=======
-install(TARGETS gadgetron_toolbox_gpuoperators DESTINATION lib)
->>>>>>> 28de8438
+install(TARGETS gadgetron_toolbox_gpuoperators DESTINATION lib COMPONENT main)
 
 install(FILES 
   cuImageOperator.h
