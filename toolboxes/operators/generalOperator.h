/** \file generalOperator.h
    \brief Base class for all operators on which we can compute a gradient.
*/

#pragma once


#include "complext.h"

#include <boost/shared_ptr.hpp>
#include <vector>
#include <stdexcept>

namespace Gadgetron{

  template <class ARRAY> class generalOperator
  {
   public:

    typedef typename ARRAY::element_type ELEMENT_TYPE;
    typedef typename realType<ELEMENT_TYPE>::Type REAL;

    generalOperator() : weight_(REAL(1)){};

    generalOperator(std::vector<size_t> *dims) : weight_(REAL(1)){
      set_domain_dimensions(dims);
    }
    
    virtual ~generalOperator(){};

    /**
     * @brief Calculates the gradient of the operator at point "in"
     * @param[in] in Input point at which to calculate the gradient
     * @param[in,out] out Gradient
     * @param[in] accumulate If false, overrides the output array. Otherwise adds result.
     */
    virtual void gradient(ARRAY* in, ARRAY* out, bool accumulate = false ) = 0;
    

    /**
     * @brief Calculates the function value of the operator
     * @param[in] in Point at which to calculate the value
     * @return Function value at point "in"
     */
    virtual REAL magnitude(ARRAY* in)=0;


    /**
     * Set the domain dimension (image size) of the operator
     * @param[in] dims Domain dimensions
     */
    virtual void set_domain_dimensions( std::vector<size_t> *dims )
    {
      if( dims == 0x0 ) throw std::runtime_error("Null pointer provided");
      domain_dims_ = *dims;  
    }
    
    /**
     *
     * @return The domain dimensions (image size) of the operator
     */
    virtual boost::shared_ptr< std::vector<size_t> > get_domain_dimensions()
    {
      std::vector<size_t> *dims = new std::vector<size_t>();
      *dims = domain_dims_;
      return boost::shared_ptr< std::vector<size_t> >(dims);
    }
    
    /**
     * Sets the weight of the operator
     * @param[in] weight
     */
    virtual void set_weight( REAL weight ){ weight_ = weight; }

    /**
     *
     * @return Weight of the operator
     */
    virtual REAL get_weight(){ return weight_; }
<<<<<<< HEAD
        
=======
    
>>>>>>> 772b68e1
  protected:
    REAL weight_;
    std::vector<size_t> domain_dims_;
  };  
}<|MERGE_RESOLUTION|>--- conflicted
+++ resolved
@@ -77,11 +77,7 @@
      * @return Weight of the operator
      */
     virtual REAL get_weight(){ return weight_; }
-<<<<<<< HEAD
-        
-=======
-    
->>>>>>> 772b68e1
+
   protected:
     REAL weight_;
     std::vector<size_t> domain_dims_;
