if (WIN32)
  ADD_DEFINITIONS(-D__BUILD_GADGETRON_HOSTUTILS__)
endif (WIN32)

add_library(gadgetron_toolbox_hostutils SHARED 
  parameterparser.cpp
  )

set_target_properties(gadgetron_toolbox_hostutils PROPERTIES VERSION ${GADGETRON_VERSION_STRING} SOVERSION ${GADGETRON_SOVERSION})

install(TARGETS 
<<<<<<< HEAD
  hostutils 
  DESTINATION lib COMPONENT main)
=======
  gadgetron_toolbox_hostutils 
  DESTINATION lib)
>>>>>>> 28de8438

install(FILES 
  hostutils_export.h 
  parameterparser.h 
  url_encode.h 
  FileInfo.h 
  DESTINATION include COMPONENT main)<|MERGE_RESOLUTION|>--- conflicted
+++ resolved
@@ -9,13 +9,8 @@
 set_target_properties(gadgetron_toolbox_hostutils PROPERTIES VERSION ${GADGETRON_VERSION_STRING} SOVERSION ${GADGETRON_SOVERSION})
 
 install(TARGETS 
-<<<<<<< HEAD
-  hostutils 
+  gadgetron_toolbox_hostutils 
   DESTINATION lib COMPONENT main)
-=======
-  gadgetron_toolbox_hostutils 
-  DESTINATION lib)
->>>>>>> 28de8438
 
 install(FILES 
   hostutils_export.h 
