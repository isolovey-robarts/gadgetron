--- conflicted
+++ resolved
@@ -8,7 +8,7 @@
     The vector_td class can be used on both the cpu and gpu.
     The accompanying headers vector_td_opeators.h and vector_td_utilities.h define most of the functionality.
     Note that vector_td should not be used to represent complex numbers. For that we provide the custom class complext instead.
- */
+*/
 
 #pragma once
 
@@ -16,301 +16,19 @@
 
 #include <stdlib.h> // for size_t
 
-#ifdef max
-#undef max
-#endif // max
-
 namespace Gadgetron{
 
-<<<<<<< HEAD
-template<class T, unsigned int D> class vector_td
-{
-public:
-
-	T vec[D];
+  template<class T, unsigned int D> class vector_td
+  {
+  public:
+
+    T vec[D];
 
 	__inline__ __host__ __device__ vector_td(){
 		for (unsigned int i = 0; i < D; i++)
 			vec[i] = T(0);
 	}
-	__inline__ __host__ __device__ vector_td(const vector_td & other){
-		for (unsigned int i = 0; i < D; i++)
-			vec[i] = other[i];
-	}
-
-	template<class T2> __inline__ __host__ __device__ explicit vector_td(const vector_td<T2,D> & other){
-		for (unsigned int i = 0; i < D; i++)
-			vec[i] = (T) other[i];
-	}
-
-	__inline__ __host__ __device__ explicit vector_td(T x){
-		for (unsigned int i = 0; i < D; i++)
-			vec[i] = x;
-	}
-	__inline__ __host__ __device__ T& operator[](const unsigned int i)
-	{
-		return vec[i];
-	}
-
-	__inline__ __host__ __device__ const T& operator[](const unsigned int i) const
-	{
-		return vec[i];
-	}
-
-	__inline__ __host__ __device__ T& operator()(const unsigned int i)
-	{
-		return vec[i];
-	}
-
-	__inline__ __host__ __device__ const T& operator()(const unsigned int i) const
-	{
-		return vec[i];
-	}
-};
-
-//
-// Some typedefs for convenience (templated typedefs are not (yet) available in C++)
-//
-
-template< class REAL, unsigned int D > struct reald{
-	typedef vector_td< REAL, D > Type;
-};
-
-template< unsigned int D > struct uintd{
-	typedef vector_td< unsigned int, D > Type;
-};
-
-template< unsigned int D > struct uint64d{
-	typedef vector_td< size_t, D > Type;
-};
-
-template< unsigned int D > struct intd{
-	typedef vector_td< int, D > Type;
-};
-
-template< unsigned int D > struct int64d{
-	typedef vector_td< long long, D > Type;
-};
-
-template< unsigned int D > struct floatd{
-	typedef typename reald< float, D >::Type Type;
-};
-
-template< unsigned int D > struct doubled{
-	typedef typename reald< double, D >::Type Type;
-};
-
-template<class T> class vector_td<T,1>
-{
-public:
-
-	T vec[1];
-
-	__inline__ __host__ __device__ vector_td(const vector_td & other){
-		vec[0] = other[0];
-	}
-	template<class T2> __inline__ __host__ __device__ explicit vector_td(const vector_td<T2,1> & other){
-		vec[0] = (T) other[0];
-	}
-
-	__inline__ __host__ __device__ vector_td(){}
-
-	__inline__ __host__ __device__ vector_td(T x){ // Not explicit because we actually want to be able to do implicit conversions here.
-		vec[0]=x;
-	}
-
-	__inline__ __host__ __device__ T& operator[](const unsigned int i){
-		return vec[i];
-	}
-
-	__inline__ __host__ __device__ const T& operator[](const unsigned int i) const {
-		return vec[i];
-	}
-
-	__inline__ __host__ __device__ T& operator()(const unsigned int i){
-		return vec[i];
-	}
-
-	__inline__ __host__ __device__ const T& operator()(const unsigned int i) const {
-		return vec[i];
-	}
-};
-
-template<class T> class vector_td<T,2>
-{
-public:
-
-	T vec[2];
-
-	__inline__ __host__ __device__ vector_td(const vector_td & other){
-		for (unsigned int i = 0; i < 2; i++)
-			vec[i] = other[i];
-	}
-
-
-	template<class T2> __inline__ __host__ __device__ explicit vector_td(const vector_td<T2,2> & other){
-		for (unsigned int i = 0; i < 2; i++)
-			vec[i] = (T) other[i];
-	}
-	__inline__ __host__ __device__ vector_td(){}
-
-	__inline__ __host__ __device__ vector_td(T x, T y){
-		vec[0]=x;
-		vec[1]=y;
-	}
-
-	__inline__ __host__ __device__ explicit vector_td(T x){
-		vec[0]=x;
-		vec[1]=x;
-	}
-	__inline__ __host__ __device__ T& operator[](const unsigned int i){
-		return vec[i];
-	}
-
-	__inline__ __host__ __device__ const T& operator[](const unsigned int i) const {
-		return vec[i];
-	}
-
-	__inline__ __host__ __device__ T& operator()(const unsigned int i){
-		return vec[i];
-	}
-
-	__inline__ __host__ __device__ const T& operator()(const unsigned int i) const {
-		return vec[i];
-	}
-};
-
-template<class T> class vector_td<T,3>
-{
-public:
-
-	T vec[3];
-
-	__inline__ __host__ __device__ vector_td(const vector_td & other){
-		for (unsigned int i = 0; i < 3; i++)
-			vec[i] = other[i];
-	}
-	template<class T2> __inline__ __host__ __device__ explicit vector_td(const vector_td<T2,3> & other){
-		for (unsigned int i = 0; i < 3; i++)
-			vec[i] = (T) other[i];
-	}
-	__inline__ __host__ __device__ vector_td(){}
-
-	__inline__ __host__ __device__ vector_td(T x, T y,T z){
-		vec[0]=x;
-		vec[1]=y;
-		vec[2]=z;
-	}
-
-	__inline__ __host__ __device__ explicit vector_td(T x){
-		vec[0]=x;
-		vec[1]=x;
-		vec[2]=x;
-	}
-
-	__inline__ __host__ __device__ T& operator[](const unsigned int i){
-		return vec[i];
-	}
-
-	__inline__ __host__ __device__ const T& operator[](const unsigned int i) const {
-		return vec[i];
-	}
-
-	__inline__ __host__ __device__ T& operator()(const unsigned int i){
-		return vec[i];
-	}
-
-	__inline__ __host__ __device__ const T& operator()(const unsigned int i) const {
-		return vec[i];
-	}
-};
-
-template<class T> class vector_td<T,4>
-{
-public:
-
-	T vec[4];
-
-	__inline__ __host__ __device__ vector_td(const vector_td & other){
-		for (unsigned int i = 0; i < 4; i++)
-			vec[i] = other[i];
-	}
-	template<class T2> __inline__ __host__ __device__ explicit vector_td(const vector_td<T2,4> & other){
-		for (unsigned int i = 0; i < 4; i++)
-			vec[i] = (T) other[i];
-	}
-
-	__inline__ __host__ __device__ vector_td(){}
-
-	__inline__ __host__ __device__ vector_td(T x, T y,T z,T w){
-		vec[0]=x;
-		vec[1]=y;
-		vec[2]=z;
-		vec[3]=w;
-	}
-
-	__inline__ __host__ __device__ explicit vector_td(T x){
-		vec[0]=x;
-		vec[1]=x;
-		vec[2]=x;
-		vec[3]=x;
-	}
-
-	__inline__ __host__ __device__ T& operator[](const unsigned int i){
-		return vec[i];
-	}
-
-	__inline__ __host__ __device__ const T& operator[](const unsigned int i) const {
-		return vec[i];
-	}
-
-	__inline__ __host__ __device__ T& operator()(const unsigned int i){
-		return vec[i];
-	}
-
-	__inline__ __host__ __device__ const T& operator()(const unsigned int i) const {
-		return vec[i];
-	}
-};
-
-typedef vector_td<unsigned int,1> uintd1;
-typedef vector_td<unsigned int,2> uintd2;
-typedef vector_td<unsigned int,3> uintd3;
-typedef vector_td<unsigned int,4> uintd4;
-
-typedef vector_td<size_t,1> uint64d1;
-typedef vector_td<size_t,2> uint64d2;
-typedef vector_td<size_t,3> uint64d3;
-typedef vector_td<size_t,4> uint64d4;
-
-typedef vector_td<int,1> intd1;
-typedef vector_td<int,2> intd2;
-typedef vector_td<int,3> intd3;
-typedef vector_td<int,4> intd4;
-
-typedef vector_td<long long,1> int64d1;
-typedef vector_td<long long,2> int64d2;
-typedef vector_td<long long,3> int64d3;
-typedef vector_td<long long,4> int64d4;
-
-typedef vector_td<float,1> floatd1;
-typedef vector_td<float,2> floatd2;
-typedef vector_td<float,3> floatd3;
-typedef vector_td<float,4> floatd4;
-
-typedef vector_td<double,1> doubled1;
-typedef vector_td<double,2> doubled2;
-typedef vector_td<double,3> doubled3;
-typedef vector_td<double,4> doubled4;
-=======
-  template<class T, unsigned int D> class vector_td
-  {
-  public:
-
-    T vec[D];
-    __inline__ __host__ __device__ vector_td(){};
-
-    __inline__ __host__ __device__ vector_td(const vector_td & other){
+     __inline__ __host__ __device__ vector_td(const vector_td & other){
        	for (unsigned int i = 0; i < D; i++)
            	vec[i] = other[i];
         }
@@ -579,5 +297,4 @@
   typedef vector_td<double,2> doubled2;
   typedef vector_td<double,3> doubled3;
   typedef vector_td<double,4> doubled4;
->>>>>>> a1edfa9c
 }