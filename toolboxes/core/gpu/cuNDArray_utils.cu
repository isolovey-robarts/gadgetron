#include "cuNDArray_utils.h"
#include "vector_td_utilities.h"
#include "cudaDeviceManager.h"

#include <cmath>

namespace Gadgetron {

    template <class T> 
    __global__ void cuNDArray_permute_kernel(
        T* in, T* out, 
        unsigned int ndim,
        unsigned int* dims,
        unsigned int* strides_out,
        unsigned long int elements,
        int shift_mode)
    {
        unsigned long idx_in = blockIdx.y*gridDim.x*blockDim.x + blockIdx.x*blockDim.x+threadIdx.x;
        unsigned long idx_out = 0;

        unsigned long idx_in_tmp = idx_in;
        if (idx_in < elements) {

            unsigned int cur_index;
            for (unsigned int i = 0; i < ndim; i++) {
                unsigned long idx_in_remainder = idx_in_tmp / dims[i];
                cur_index = idx_in_tmp-(idx_in_remainder*dims[i]); //cur_index = idx_in_tmp%dims[i];
                if (shift_mode < 0) { //IFFTSHIFT
                    idx_out += ((cur_index+(dims[i]>>1))%dims[i])*strides_out[i];
                } else if (shift_mode > 0) { //FFTSHIFT
                    idx_out += ((cur_index+((dims[i]+1)>>1))%dims[i])*strides_out[i];
                } else {
                    idx_out += cur_index*strides_out[i];
                }
                idx_in_tmp = idx_in_remainder;
            }
            out[idx_in] = in[idx_out];
        }
    }

    template <class T> void cuNDArray_permute(cuNDArray<T>* in,
        cuNDArray<T>* out,
        std::vector<unsigned int> *order,
        int shift_mode)
    {

        if( out == 0x0 ){
            BOOST_THROW_EXCEPTION(cuda_error("cuNDArray_permute(internal): 0x0 output"));
        }

        cudaError_t err;

        T* in_ptr = in->get_data_ptr();
        T* out_ptr = 0;

        if (out) {
            out_ptr = out->get_data_ptr();
        } else {
            if (cudaMalloc((void**) &out_ptr, in->get_number_of_elements()*sizeof(T)) != cudaSuccess) {
                BOOST_THROW_EXCEPTION(cuda_error("cuNDArray_permute : Error allocating CUDA memory"));
            }
        }

        unsigned int* dims        = new unsigned int[in->get_number_of_dimensions()];
        unsigned int* strides_out = new unsigned int[in->get_number_of_dimensions()];
        if (!dims || !strides_out) {
            BOOST_THROW_EXCEPTION(cuda_error("cuNDArray_permute: failed to allocate temporary storage for arrays"));
        }

        for (unsigned int i = 0; i < in->get_number_of_dimensions(); i++) {
            dims[i] = (*in->get_dimensions())[(*order)[i]];
            strides_out[i] = 1;    
            for (unsigned int j = 0; j < (*order)[i]; j++) {
                strides_out[i] *= (*in->get_dimensions())[j];
            }
        }

        unsigned int* dims_dev        = 0;
        unsigned int* strides_out_dev = 0;

        if (cudaMalloc((void**) &dims_dev, in->get_number_of_dimensions()*sizeof(unsigned int)) != cudaSuccess) {
            BOOST_THROW_EXCEPTION(cuda_error("cuNDArray_permute : Error allocating CUDA dims memory"));      
        }

        if (cudaMalloc((void**) &strides_out_dev, in->get_number_of_dimensions()*sizeof(unsigned int)) != cudaSuccess) {
            BOOST_THROW_EXCEPTION(cuda_error("cuNDArray_permute : Error allocating CUDA strides_out memory"));
        }

        if (cudaMemcpy(dims_dev, dims, in->get_number_of_dimensions()*sizeof(unsigned int), cudaMemcpyHostToDevice) != cudaSuccess) {
            err = cudaGetLastError();
            std::stringstream ss;
            ss << "cuNDArray_permute : Error uploading dimensions to device, " << cudaGetErrorString(err);
            BOOST_THROW_EXCEPTION(cuda_error(ss.str()));
        }

        if (cudaMemcpy(strides_out_dev, strides_out, in->get_number_of_dimensions()*sizeof(unsigned int), cudaMemcpyHostToDevice) != cudaSuccess) {
            BOOST_THROW_EXCEPTION(cuda_error("cuNDArray_permute : Error uploading strides to device"));      
        }

        dim3 blockDim(512,1,1);
        dim3 gridDim;
        if( in->get_number_of_dimensions() > 2 ){
            gridDim = dim3((unsigned int) std::ceil((double)in->get_size(0)*in->get_size(1)/blockDim.x), 1, 1 );
            for( unsigned int d=2; d<in->get_number_of_dimensions(); d++ )
                gridDim.y *= in->get_size(d);
        }
        else
            gridDim = dim3((unsigned int) std::ceil((double)in->get_number_of_elements()/blockDim.x), 1, 1 );

        cuNDArray_permute_kernel<<< gridDim, blockDim >>>( in_ptr, out_ptr, in->get_number_of_dimensions(), 
            dims_dev, strides_out_dev, in->get_number_of_elements(), shift_mode);

        err = cudaGetLastError();
        if( err != cudaSuccess ){
            std::stringstream ss;
            ss <<"cuNDArray_permute : Error during kernel call: " << cudaGetErrorString(err);
            BOOST_THROW_EXCEPTION(cuda_error(ss.str()));      
        }

        if (cudaFree(dims_dev) != cudaSuccess) {
            err = cudaGetLastError();
            std::stringstream ss;
            ss << "cuNDArray_permute: failed to delete device memory (dims_dev) " << cudaGetErrorString(err);
            BOOST_THROW_EXCEPTION(cuda_error(ss.str()));
        }

        if (cudaFree(strides_out_dev) != cudaSuccess) {
            err = cudaGetLastError();
            std::stringstream ss;
            ss << "cuNDArray_permute: failed to delete device memory (strides_out_dev) "<< cudaGetErrorString(err);
            BOOST_THROW_EXCEPTION(cuda_error(ss.str()));
        }    
        delete [] dims;
        delete [] strides_out;    
    }  

    template <class T> boost::shared_ptr< cuNDArray<T> >
    permute( cuNDArray<T> *in, std::vector<unsigned int> *dim_order, int shift_mode )
    {
        if( in == 0x0 || dim_order == 0x0 ) {
            BOOST_THROW_EXCEPTION(runtime_error("permute(): invalid pointer provided"));
        }    

        std::vector<unsigned int> dims;
        for (unsigned int i = 0; i < dim_order->size(); i++)
            dims.push_back(in->get_dimensions()->at(dim_order->at(i)));
        boost::shared_ptr< cuNDArray<T> > out( new cuNDArray<T>() );    
        out->create(&dims);
        permute( in, out.get(), dim_order, shift_mode );
        return out;
    }

    template <class T> void
        permute( cuNDArray<T> *in, cuNDArray<T> *out, std::vector<unsigned int> *dim_order, int shift_mode )
    {
        if( in == 0x0 || out == 0x0 || dim_order == 0x0 ) {
            BOOST_THROW_EXCEPTION(runtime_error("permute(): invalid pointer provided"));
        }    

        //Check ordering array
        if (dim_order->size() > in->get_number_of_dimensions()) {
            BOOST_THROW_EXCEPTION(runtime_error("permute(): invalid length of dimension ordering array"));
        }

        std::vector<unsigned int> dim_count(in->get_number_of_dimensions(),0);
        for (unsigned int i = 0; i < dim_order->size(); i++) {
            if ((*dim_order)[i] >= in->get_number_of_dimensions()) {
                BOOST_THROW_EXCEPTION(runtime_error("permute(): invalid dimension order array"));
            }
            dim_count[(*dim_order)[i]]++;
        }

        //Create an internal array to store the dimensions
        std::vector<unsigned int> dim_order_int;

        //Check that there are no duplicate dimensions
        for (unsigned int i = 0; i < dim_order->size(); i++) {
            if (dim_count[(*dim_order)[i]] != 1) {
                BOOST_THROW_EXCEPTION(runtime_error("permute(): invalid dimension order array (duplicates)"));
            }
            dim_order_int.push_back((*dim_order)[i]);
        }

        for (unsigned int i = 0; i < dim_order_int.size(); i++) {
            if ((*in->get_dimensions())[dim_order_int[i]] != out->get_size(i)) {
                BOOST_THROW_EXCEPTION(runtime_error("permute(): dimensions of output array do not match the input array"));
            }
        }

        //Pad dimension order array with dimension not mentioned in order array
        if (dim_order_int.size() < in->get_number_of_dimensions()) {
            for (unsigned int i = 0; i < dim_count.size(); i++) {
                if (dim_count[i] == 0) {
                    dim_order_int.push_back(i);
                }
            }
        }    
        cuNDArray_permute(in, out, &dim_order_int, shift_mode);
    }

    template<class T> boost::shared_ptr< cuNDArray<T> >
    shift_dim( cuNDArray<T> *in, int shift )
    {
        if( in == 0x0 ) {
            BOOST_THROW_EXCEPTION(runtime_error("shift_dim(): invalid input pointer provided"));
        }    

        std::vector<unsigned int> order;
        for (int i = 0; i < in->get_number_of_dimensions(); i++) {
            order.push_back(static_cast<unsigned int>((i+shift)%in->get_number_of_dimensions()));
        }
        return permute(in,&order);
    }

    template<class T> 
    void shift_dim( cuNDArray<T> *in, cuNDArray<T> *out, int shift )
    {
        if( in == 0x0 || out == 0x0 ) {
            BOOST_THROW_EXCEPTION(runtime_error("shift_dim(): invalid pointer provided"));
        }    

        std::vector<unsigned int> order;
        for (int i = 0; i < in->get_number_of_dimensions(); i++) {
            order.push_back(static_cast<unsigned int>((i+shift)%in->get_number_of_dimensions()));
        }
        permute(in,out,&order);
    }

    template<class T> static void find_stride( cuNDArray<T> *in, unsigned int dim, unsigned int *stride, std::vector<unsigned int> *dims )
    {
        *stride = 1;
        for( unsigned int i=0; i<in->get_number_of_dimensions(); i++ ){
            if( i != dim )
                dims->push_back(in->get_size(i));
            if( i < dim )
                *stride *= in->get_size(i);
        }
    }

    void setup_grid( unsigned int number_of_elements, dim3 *blockDim, dim3* gridDim, unsigned int num_batches = 1 )
    {    
        int cur_device = cudaDeviceManager::Instance()->getCurrentDevice();
        int maxGridDim = cudaDeviceManager::Instance()->max_griddim(cur_device);

        // For small arrays we keep the block dimension fairly small
        *blockDim = dim3(256);
        *gridDim = dim3((number_of_elements+blockDim->x-1)/blockDim->x, num_batches);

        // Extend block/grid dimensions for large arrays
        if( gridDim->x > maxGridDim){
            blockDim->x = maxGridDim;
            gridDim->x = (number_of_elements+blockDim->x-1)/blockDim->x;
        }

        if( gridDim->x > maxGridDim ){
            gridDim->x = ((unsigned int)std::sqrt((float)number_of_elements)+blockDim->x-1)/blockDim->x;
            gridDim->y *= ((number_of_elements+blockDim->x*gridDim->x-1)/(blockDim->x*gridDim->x));
        }

        if( gridDim->x >maxGridDim || gridDim->y >maxGridDim){      
            BOOST_THROW_EXCEPTION(cuda_error("Grid dimension larger than supported by device"));
        }
    }

    // Expand
    //
    template<class T> 
    __global__ void expand_kernel( 
        T *in, T *out, 
        unsigned int number_of_elements_in, unsigned int number_of_elements_out, unsigned int new_dim_size )
    {
        const unsigned int idx = blockIdx.y*gridDim.x*blockDim.x + blockIdx.x*blockDim.x+threadIdx.x;    
        if( idx < number_of_elements_out ){
            out[idx] = in[idx%number_of_elements_in];
        }
    }

    // Expand
    //
    template<class T> boost::shared_ptr< cuNDArray<T> > 
    expand( cuNDArray<T> *in, unsigned int new_dim_size )
    {
        unsigned int number_of_elements_out = in->get_number_of_elements()*new_dim_size;

        // Setup block/grid dimensions
        dim3 blockDim; dim3 gridDim;
        setup_grid( number_of_elements_out, &blockDim, &gridDim );

        // Find element stride
        std::vector<unsigned int> dims = *in->get_dimensions();
        dims.push_back(new_dim_size);

        // Invoke kernel
        boost::shared_ptr< cuNDArray<T> > out( new cuNDArray<T>());
        out->create(&dims);

        expand_kernel<T><<< gridDim, blockDim >>>( in->get_data_ptr(), out->get_data_ptr(), 
            in->get_number_of_elements(), number_of_elements_out, new_dim_size );

        CHECK_FOR_CUDA_ERROR();    
        return out;
    }

    // Sum
    //
    template<class T> 
    __global__ void sum_kernel( 
        T *in, T *out, 
        unsigned int stride, unsigned int number_of_batches, unsigned int number_of_elements )
    {
        const unsigned int idx = blockIdx.y*gridDim.x*blockDim.x + blockIdx.x*blockDim.x+threadIdx.x;

        if( idx < number_of_elements ){

            unsigned int in_idx = (idx/stride)*stride*number_of_batches+(idx%stride);

            T val = in[in_idx];

            for( unsigned int i=1; i<number_of_batches; i++ ) 
                val += in[i*stride+in_idx];

            out[idx] = val; 
        }
    }

    // Sum
    //
    template<class T>  boost::shared_ptr< cuNDArray<T> > sum( cuNDArray<T> *in, unsigned int dim )
    {
        // Some validity checks
        if( !(in->get_number_of_dimensions()>1) ){
            BOOST_THROW_EXCEPTION(runtime_error("sum: underdimensioned."));
        }

        if( dim > in->get_number_of_dimensions()-1 ){
            BOOST_THROW_EXCEPTION(runtime_error( "sum: dimension out of range."));
        }

        unsigned int number_of_batches = in->get_size(dim);
        unsigned int number_of_elements = in->get_number_of_elements()/number_of_batches;

        // Setup block/grid dimensions
        dim3 blockDim; dim3 gridDim;
        setup_grid( number_of_elements, &blockDim, &gridDim );

        // Find element stride
        unsigned int stride; std::vector<unsigned int> dims;
        find_stride<T>( in, dim, &stride, &dims );

        // Invoke kernel
        boost::shared_ptr< cuNDArray<T> > out(new cuNDArray<T>());
        out->create(&dims);

        sum_kernel<T><<< gridDim, blockDim >>>( in->get_data_ptr(), out->get_data_ptr(), stride, number_of_batches, number_of_elements );

        CHECK_FOR_CUDA_ERROR();
        return out;
    }

    // Crop
    template<class T, unsigned int D> __global__ void crop_kernel( 
        vector_td<unsigned int,D> offset, vector_td<unsigned int,D> matrix_size_in, vector_td<unsigned int,D> matrix_size_out,
        T *in, T *out, unsigned int num_batches, unsigned int num_elements )
    {
        typedef vector_td<unsigned int,D> uintd;
        const unsigned int idx = blockIdx.y*gridDim.x*blockDim.x + blockIdx.x*blockDim.x+threadIdx.x;
        const unsigned int frame_offset = idx/num_elements;

        if( idx < num_elements*num_batches ){
            const uintd co = idx_to_co<D>( idx-frame_offset*num_elements, matrix_size_out );
            const uintd co_os = offset + co;
            const unsigned int in_idx = co_to_idx<D>(co_os, matrix_size_in)+frame_offset*prod(matrix_size_in);
            out[idx] = in[in_idx];
        }
    }

    // Crop
    template<class T, unsigned int D>
    void crop( typename uintd<D>::Type offset, cuNDArray<T> *in, cuNDArray<T> *out )
    {
        if( in == 0x0 || out == 0x0 ){
            BOOST_THROW_EXCEPTION(runtime_error("crop: 0x0 ndarray provided"));
        }

        if( in->get_number_of_dimensions() != out->get_number_of_dimensions() ){
            BOOST_THROW_EXCEPTION(runtime_error("crop: image dimensions mismatch"));
        }

        if( in->get_number_of_dimensions() < D ){
            std::stringstream ss;
            ss << "crop: number of image dimensions should be at least " << D;
            BOOST_THROW_EXCEPTION(runtime_error(ss.str()));
        }

        typename uintd<D>::Type matrix_size_in = from_std_vector<unsigned int,D>( *in->get_dimensions() );
        typename uintd<D>::Type matrix_size_out = from_std_vector<unsigned int,D>( *out->get_dimensions() );

        unsigned int number_of_batches = 1;
        for( unsigned int d=D; d<in->get_number_of_dimensions(); d++ ){
            number_of_batches *= in->get_size(d);
        }

        if( weak_greater(offset+matrix_size_out, matrix_size_in) ){
            BOOST_THROW_EXCEPTION(runtime_error( "crop: cropping size mismatch"));
        }

        // Setup block/grid dimensions
        dim3 blockDim; dim3 gridDim;
        setup_grid( prod(matrix_size_out), &blockDim, &gridDim, number_of_batches );

        // Invoke kernel
        crop_kernel<T,D><<< gridDim, blockDim >>>
            ( offset, matrix_size_in, matrix_size_out, in->get_data_ptr(), out->get_data_ptr(), number_of_batches, prod(matrix_size_out) );

        CHECK_FOR_CUDA_ERROR();
    }

    template<class T, unsigned int D> boost::shared_ptr< cuNDArray<T> > 
    crop( typename uintd<D>::Type offset, typename uintd<D>::Type size, cuNDArray<T> *in )
    {
        if( in == 0x0 ){
            BOOST_THROW_EXCEPTION(runtime_error("crop: 0x0 array provided"));
        }
        std::vector<unsigned int> dims = to_std_vector(size);
        for( unsigned int d=D; d<in->get_number_of_dimensions(); d++ ){
            dims.push_back(in->get_size(d));
        }
        boost::shared_ptr< cuNDArray<T> > result( new cuNDArray<T>(&dims) );
        crop<T,D>(offset, in, result.get());
        return result;
    }  

    // Expand and zero fill
    template<class T, unsigned int D> 
    __global__ void pad_kernel( 
        vector_td<unsigned int,D> matrix_size_in, vector_td<unsigned int,D> matrix_size_out,
        T *in, T *out, unsigned int number_of_batches, unsigned int num_elements, T val )
    {
        typedef vector_td<unsigned int,D> uintd;
        const unsigned int idx = blockIdx.y*gridDim.x*blockDim.x + blockIdx.x*blockDim.x+threadIdx.x;
        const unsigned int frame_offset = idx/num_elements;

        if( idx < num_elements*number_of_batches ){

            const uintd co_out = idx_to_co<D>( idx-frame_offset*num_elements, matrix_size_out );
            const uintd offset = (matrix_size_out-matrix_size_in)>>1;
            T _out;
            bool inside = (co_out>=offset) && (co_out<(matrix_size_in+offset));

            if( inside )
                _out = in[co_to_idx<D>(co_out-offset, matrix_size_in)+frame_offset*prod(matrix_size_in)];
            else{      
                _out = val;
            }

            out[idx] = _out;
        }
    }

    template<class T, unsigned int D> 
    void pad( cuNDArray<T> *in, cuNDArray<T> *out, T val )
    { 
        if( in == 0x0 || out == 0x0 ){
            BOOST_THROW_EXCEPTION(runtime_error("pad: 0x0 ndarray provided"));
        }

        if( in->get_number_of_dimensions() != out->get_number_of_dimensions() ){
            BOOST_THROW_EXCEPTION(runtime_error("pad: image dimensions mismatch"));
        }

        if( in->get_number_of_dimensions() < D ){
            std::stringstream ss;
            ss << "pad: number of image dimensions should be at least " << D;
            BOOST_THROW_EXCEPTION(runtime_error(ss.str()));
        }

        typename uintd<D>::Type matrix_size_in = from_std_vector<unsigned int,D>( *in->get_dimensions() );
        typename uintd<D>::Type matrix_size_out = from_std_vector<unsigned int,D>( *out->get_dimensions() );

        unsigned int number_of_batches = 1;
        for( unsigned int d=D; d<in->get_number_of_dimensions(); d++ ){
            number_of_batches *= in->get_size(d);
        }

        if( weak_greater(matrix_size_in,matrix_size_out) ){
            std::runtime_error("pad: size mismatch, cannot expand");
        }

        // Setup block/grid dimensions
        dim3 blockDim; dim3 gridDim;
        setup_grid( prod(matrix_size_out), &blockDim, &gridDim, number_of_batches );

        // Invoke kernel
        pad_kernel<T,D><<< gridDim, blockDim >>> 
            ( matrix_size_in, matrix_size_out, in->get_data_ptr(), out->get_data_ptr(), number_of_batches, prod(matrix_size_out), val );

        CHECK_FOR_CUDA_ERROR();
    }

    template<class T, unsigned int D> boost::shared_ptr< cuNDArray<T> >
    pad( typename uintd<D>::Type size, cuNDArray<T> *in, T val )
    {
        if( in == 0x0 ){
            BOOST_THROW_EXCEPTION(runtime_error("pad: 0x0 array provided"));
        }
        std::vector<unsigned int> dims = to_std_vector(size);
        for( unsigned int d=D; d<in->get_number_of_dimensions(); d++ ){
            dims.push_back(in->get_size(d));
        }
        boost::shared_ptr< cuNDArray<T> > result( new cuNDArray<T>(&dims) );
        pad<T,D>(in, result.get(), val);
        return result;
    }

    template<class T, unsigned int D> 
    __global__ void fill_border_kernel( 
        vector_td<unsigned int,D> matrix_size_in, vector_td<unsigned int,D> matrix_size_out,
        T *image, unsigned int number_of_batches, unsigned int number_of_elements, T val )
    {
        const unsigned int idx = blockIdx.y*gridDim.x*blockDim.x + blockIdx.x*blockDim.x+threadIdx.x;

        if( idx < number_of_elements ){
            const vector_td<unsigned int,D> co_out = idx_to_co<D>( idx, matrix_size_out );
            const vector_td<unsigned int,D> offset = (matrix_size_out-matrix_size_in)>>1;
            if( weak_less( co_out, offset ) || weak_greater_equal( co_out, matrix_size_in+offset ) ){
                for( unsigned int batch=0; batch<number_of_batches; batch++ ){
                    image[idx+batch*number_of_elements] = val;
                }
            }
            else
                ; // do nothing
        }
    }

    // Zero fill border (rectangular)
    template<class T, unsigned int D> 
    void fill_border( typename uintd<D>::Type matrix_size_in, cuNDArray<T> *in_out, T val )
    { 
        typename uintd<D>::Type matrix_size_out = from_std_vector<unsigned int,D>( *in_out->get_dimensions() );

        if( weak_greater(matrix_size_in, matrix_size_out) ){
            BOOST_THROW_EXCEPTION(runtime_error("fill_border: size mismatch, cannot zero fill"));
        }

        unsigned int number_of_batches = 1;
        for( unsigned int d=D; d<in_out->get_number_of_dimensions(); d++ ){
            number_of_batches *= in_out->get_size(d);
        }

        // Setup block/grid dimensions
        dim3 blockDim; dim3 gridDim;
        setup_grid( prod(matrix_size_out), &blockDim, &gridDim );

        // Invoke kernel
        fill_border_kernel<T,D><<< gridDim, blockDim >>>
            ( matrix_size_in, matrix_size_out, in_out->get_data_ptr(), number_of_batches, prod(matrix_size_out), val );

        CHECK_FOR_CUDA_ERROR();
    }


    template<class T> T mean(cuNDArray<T>* in){

    	return thrust::reduce(in->begin(),in->end(),T(0),thrust::plus<T>())/T(in->get_number_of_elements());

    }

    //
    // Instantiation
    //

    template EXPORTGPUCORE boost::shared_ptr< cuNDArray<float> > permute( cuNDArray<float>*, std::vector<unsigned int>*, int );
    template EXPORTGPUCORE boost::shared_ptr< cuNDArray<double> > permute( cuNDArray<double>*, std::vector<unsigned int>*, int );
    template EXPORTGPUCORE boost::shared_ptr< cuNDArray<float_complext> > permute( cuNDArray<float_complext>*, std::vector<unsigned int>*, int );
    template EXPORTGPUCORE boost::shared_ptr< cuNDArray<double_complext> > permute( cuNDArray<double_complext>*, std::vector<unsigned int>*, int );  

    template EXPORTGPUCORE void permute( cuNDArray<float>*, cuNDArray<float>*, std::vector<unsigned int>*, int);
    template EXPORTGPUCORE void permute( cuNDArray<double>*, cuNDArray<double>*, std::vector<unsigned int>*, int);
    template EXPORTGPUCORE void permute( cuNDArray<float_complext>*, cuNDArray<float_complext>*, std::vector<unsigned int>*, int);
    template EXPORTGPUCORE void permute( cuNDArray<double_complext>*, cuNDArray<double_complext>*, std::vector<unsigned int>*, int);

    template EXPORTGPUCORE boost::shared_ptr< cuNDArray<float> > shift_dim( cuNDArray<float>*, int );
    template EXPORTGPUCORE boost::shared_ptr< cuNDArray<double> > shift_dim( cuNDArray<double>*, int );
    template EXPORTGPUCORE boost::shared_ptr< cuNDArray<float_complext> > shift_dim( cuNDArray<float_complext>*, int );
    template EXPORTGPUCORE boost::shared_ptr< cuNDArray<double_complext> > shift_dim( cuNDArray<double_complext>*, int );

    template EXPORTGPUCORE void shift_dim( cuNDArray<float>*, cuNDArray<float>*, int shift );
    template EXPORTGPUCORE void shift_dim( cuNDArray<double>*, cuNDArray<double>*, int shift );
    template EXPORTGPUCORE void shift_dim( cuNDArray<float_complext>*, cuNDArray<float_complext>*, int shift );
    template EXPORTGPUCORE void shift_dim( cuNDArray<double_complext>*, cuNDArray<double_complext>*, int shift );

    template EXPORTGPUCORE boost::shared_ptr< cuNDArray<float> > expand<float>( cuNDArray<float>*, unsigned int);
    template EXPORTGPUCORE boost::shared_ptr< cuNDArray<double> > expand<double>( cuNDArray<double>*, unsigned int);
    template EXPORTGPUCORE boost::shared_ptr< cuNDArray<float_complext> > expand<float_complext>( cuNDArray<float_complext>*, unsigned int);
    template EXPORTGPUCORE boost::shared_ptr< cuNDArray<double_complext> > expand<double_complext>( cuNDArray<double_complext>*, unsigned int);

    template EXPORTGPUCORE boost::shared_ptr< cuNDArray<float> > sum<float>( cuNDArray<float>*, unsigned int);
    template EXPORTGPUCORE boost::shared_ptr< cuNDArray<double> > sum<double>( cuNDArray<double>*, unsigned int);
    template EXPORTGPUCORE boost::shared_ptr< cuNDArray<float_complext> > sum<float_complext>( cuNDArray<float_complext>*, unsigned int);
    template EXPORTGPUCORE boost::shared_ptr< cuNDArray<double_complext> > sum<double_complext>( cuNDArray<double_complext>*, unsigned int);  

    template EXPORTGPUCORE boost::shared_ptr< cuNDArray<float> > crop<float,1>( typename uintd<1>::Type, typename uintd<1>::Type, cuNDArray<float>*);
    template EXPORTGPUCORE boost::shared_ptr< cuNDArray<float> > crop<float,2>( typename uintd<2>::Type, typename uintd<2>::Type, cuNDArray<float>*);
    template EXPORTGPUCORE boost::shared_ptr< cuNDArray<float> > crop<float,3>( typename uintd<3>::Type, typename uintd<3>::Type, cuNDArray<float>*);
    template EXPORTGPUCORE boost::shared_ptr< cuNDArray<float> > crop<float,4>( typename uintd<4>::Type, typename uintd<4>::Type, cuNDArray<float>*);

    template EXPORTGPUCORE boost::shared_ptr< cuNDArray<float_complext> > crop<float_complext,1>( typename uintd<1>::Type, typename uintd<1>::Type, cuNDArray<float_complext>*);
    template EXPORTGPUCORE boost::shared_ptr< cuNDArray<float_complext> > crop<float_complext,2>( typename uintd<2>::Type, typename uintd<2>::Type, cuNDArray<float_complext>*);
    template EXPORTGPUCORE boost::shared_ptr< cuNDArray<float_complext> > crop<float_complext,3>( typename uintd<3>::Type, typename uintd<3>::Type, cuNDArray<float_complext>*);
    template EXPORTGPUCORE boost::shared_ptr< cuNDArray<float_complext> > crop<float_complext,4>( typename uintd<4>::Type, typename uintd<4>::Type, cuNDArray<float_complext>*);

    template EXPORTGPUCORE void crop<float,1>( uintd1, cuNDArray<float>*, cuNDArray<float>*);
    template EXPORTGPUCORE void crop<float,2>( uintd2, cuNDArray<float>*, cuNDArray<float>*);
    template EXPORTGPUCORE void crop<float,3>( uintd3, cuNDArray<float>*, cuNDArray<float>*);
    template EXPORTGPUCORE void crop<float,4>( uintd4, cuNDArray<float>*, cuNDArray<float>*);

    template EXPORTGPUCORE void crop<complext<float>,1>( uintd1, cuNDArray<complext<float> >*, cuNDArray< complext<float> >*);
    template EXPORTGPUCORE void crop<complext<float>,2>( uintd2, cuNDArray<complext<float> >*, cuNDArray< complext<float> >*);
    template EXPORTGPUCORE void crop<complext<float>,3>( uintd3, cuNDArray<complext<float> >*, cuNDArray< complext<float> >*);
    template EXPORTGPUCORE void crop<complext<float>,4>( uintd4, cuNDArray<complext<float> >*, cuNDArray< complext<float> >*);

    template EXPORTGPUCORE boost::shared_ptr< cuNDArray<float> > pad<float,1>( typename uintd<1>::Type, cuNDArray<float>*, float );
    template EXPORTGPUCORE boost::shared_ptr< cuNDArray<float> > pad<float,2>( typename uintd<2>::Type, cuNDArray<float>*, float );
    template EXPORTGPUCORE boost::shared_ptr< cuNDArray<float> > pad<float,3>( typename uintd<3>::Type, cuNDArray<float>*, float );
    template EXPORTGPUCORE boost::shared_ptr< cuNDArray<float> > pad<float,4>( typename uintd<4>::Type, cuNDArray<float>*, float );

    template EXPORTGPUCORE boost::shared_ptr< cuNDArray<float_complext> > pad<float_complext,1>( typename uintd<1>::Type, cuNDArray<float_complext>*, float_complext );
    template EXPORTGPUCORE boost::shared_ptr< cuNDArray<float_complext> > pad<float_complext,2>( typename uintd<2>::Type, cuNDArray<float_complext>*, float_complext );
    template EXPORTGPUCORE boost::shared_ptr< cuNDArray<float_complext> > pad<float_complext,3>( typename uintd<3>::Type, cuNDArray<float_complext>*, float_complext );
    template EXPORTGPUCORE boost::shared_ptr< cuNDArray<float_complext> > pad<float_complext,4>( typename uintd<4>::Type, cuNDArray<float_complext>*, float_complext );

    template EXPORTGPUCORE void pad<float,1>( cuNDArray<float>*, cuNDArray<float>*, float);
    template EXPORTGPUCORE void pad<float,2>( cuNDArray<float>*, cuNDArray<float>*, float);
    template EXPORTGPUCORE void pad<float,3>( cuNDArray<float>*, cuNDArray<float>*, float);
    template EXPORTGPUCORE void pad<float,4>( cuNDArray<float>*, cuNDArray<float>*, float);

    template EXPORTGPUCORE float mean<float>(cuNDArray<float>*);
    template EXPORTGPUCORE float_complext mean<float_complext>(cuNDArray<float_complext>*);

    template EXPORTGPUCORE void pad<float_complext,1>( cuNDArray<float_complext>*, cuNDArray<float_complext>*, float_complext);
    template EXPORTGPUCORE void pad<float_complext,2>( cuNDArray<float_complext>*, cuNDArray<float_complext>*, float_complext);  
    template EXPORTGPUCORE void pad<float_complext,3>( cuNDArray<float_complext>*, cuNDArray<float_complext>*, float_complext);
    template EXPORTGPUCORE void pad<float_complext,4>( cuNDArray<float_complext>*, cuNDArray<float_complext>*, float_complext);

    template EXPORTGPUCORE void fill_border<float,1>(uintd1, cuNDArray<float>*,float);
    template EXPORTGPUCORE void fill_border<float,2>(uintd2, cuNDArray<float>*,float);
    template EXPORTGPUCORE void fill_border<float,3>(uintd3, cuNDArray<float>*,float);
    template EXPORTGPUCORE void fill_border<float,4>(uintd4, cuNDArray<float>*,float);

    template EXPORTGPUCORE void fill_border<float_complext,1>(uintd1, cuNDArray<float_complext>*,float_complext);
    template EXPORTGPUCORE void fill_border<float_complext,2>(uintd2, cuNDArray<float_complext>*,float_complext);
    template EXPORTGPUCORE void fill_border<float_complext,3>(uintd3, cuNDArray<float_complext>*,float_complext);
    template EXPORTGPUCORE void fill_border<float_complext,4>(uintd4, cuNDArray<float_complext>*,float_complext);

    template EXPORTGPUCORE boost::shared_ptr< cuNDArray<double> > crop<double,1>( typename uintd<1>::Type, typename uintd<1>::Type, cuNDArray<double>*);
    template EXPORTGPUCORE boost::shared_ptr< cuNDArray<double> > crop<double,2>( typename uintd<2>::Type, typename uintd<2>::Type, cuNDArray<double>*);
    template EXPORTGPUCORE boost::shared_ptr< cuNDArray<double> > crop<double,3>( typename uintd<3>::Type, typename uintd<3>::Type, cuNDArray<double>*);
    template EXPORTGPUCORE boost::shared_ptr< cuNDArray<double> > crop<double,4>( typename uintd<4>::Type, typename uintd<4>::Type, cuNDArray<double>*);

    template EXPORTGPUCORE boost::shared_ptr< cuNDArray<double_complext> > crop<double_complext,1>( typename uintd<1>::Type, typename uintd<1>::Type, cuNDArray<double_complext>*);
    template EXPORTGPUCORE boost::shared_ptr< cuNDArray<double_complext> > crop<double_complext,2>( typename uintd<2>::Type, typename uintd<2>::Type, cuNDArray<double_complext>*);
    template EXPORTGPUCORE boost::shared_ptr< cuNDArray<double_complext> > crop<double_complext,3>( typename uintd<3>::Type, typename uintd<3>::Type, cuNDArray<double_complext>*);
    template EXPORTGPUCORE boost::shared_ptr< cuNDArray<double_complext> > crop<double_complext,4>( typename uintd<4>::Type, typename uintd<4>::Type, cuNDArray<double_complext>*);

    template EXPORTGPUCORE void crop<double,1>( uintd1, cuNDArray<double>*, cuNDArray<double>*);
    template EXPORTGPUCORE void crop<double,2>( uintd2, cuNDArray<double>*, cuNDArray<double>*);
    template EXPORTGPUCORE void crop<double,3>( uintd3, cuNDArray<double>*, cuNDArray<double>*);
    template EXPORTGPUCORE void crop<double,4>( uintd4, cuNDArray<double>*, cuNDArray<double>*);

    template EXPORTGPUCORE void crop<complext<double>,1>( uintd1, cuNDArray<complext<double> >*, cuNDArray< complext<double> >*);
    template EXPORTGPUCORE void crop<complext<double>,2>( uintd2, cuNDArray<complext<double> >*, cuNDArray< complext<double> >*);
    template EXPORTGPUCORE void crop<complext<double>,3>( uintd3, cuNDArray<complext<double> >*, cuNDArray< complext<double> >*);
    template EXPORTGPUCORE void crop<complext<double>,4>( uintd4, cuNDArray<complext<double> >*, cuNDArray< complext<double> >*);

    template EXPORTGPUCORE boost::shared_ptr< cuNDArray<double> > pad<double,1>( typename uintd<1>::Type, cuNDArray<double>*, double );
    template EXPORTGPUCORE boost::shared_ptr< cuNDArray<double> > pad<double,2>( typename uintd<2>::Type, cuNDArray<double>*, double );
    template EXPORTGPUCORE boost::shared_ptr< cuNDArray<double> > pad<double,3>( typename uintd<3>::Type, cuNDArray<double>*, double );
    template EXPORTGPUCORE boost::shared_ptr< cuNDArray<double> > pad<double,4>( typename uintd<4>::Type, cuNDArray<double>*, double );

    template EXPORTGPUCORE boost::shared_ptr< cuNDArray<double_complext> > pad<double_complext,1>( typename uintd<1>::Type, cuNDArray<double_complext>*, double_complext );
    template EXPORTGPUCORE boost::shared_ptr< cuNDArray<double_complext> > pad<double_complext,2>( typename uintd<2>::Type, cuNDArray<double_complext>*, double_complext );
    template EXPORTGPUCORE boost::shared_ptr< cuNDArray<double_complext> > pad<double_complext,3>( typename uintd<3>::Type, cuNDArray<double_complext>*, double_complext );
    template EXPORTGPUCORE boost::shared_ptr< cuNDArray<double_complext> > pad<double_complext,4>( typename uintd<4>::Type, cuNDArray<double_complext>*, double_complext );

    template EXPORTGPUCORE void pad<double,1>( cuNDArray<double>*, cuNDArray<double>*, double);
    template EXPORTGPUCORE void pad<double,2>( cuNDArray<double>*, cuNDArray<double>*, double);
    template EXPORTGPUCORE void pad<double,3>( cuNDArray<double>*, cuNDArray<double>*, double);
    template EXPORTGPUCORE void pad<double,4>( cuNDArray<double>*, cuNDArray<double>*, double);

    template EXPORTGPUCORE void pad<double_complext,1>( cuNDArray<double_complext>*, cuNDArray<double_complext>*, double_complext);
    template EXPORTGPUCORE void pad<double_complext,2>( cuNDArray<double_complext>*, cuNDArray<double_complext>*, double_complext);  
    template EXPORTGPUCORE void pad<double_complext,3>( cuNDArray<double_complext>*, cuNDArray<double_complext>*, double_complext);
    template EXPORTGPUCORE void pad<double_complext,4>( cuNDArray<double_complext>*, cuNDArray<double_complext>*, double_complext);

    template EXPORTGPUCORE void fill_border<double,1>(uintd1, cuNDArray<double>*,double);
    template EXPORTGPUCORE void fill_border<double,2>(uintd2, cuNDArray<double>*,double);
    template EXPORTGPUCORE void fill_border<double,3>(uintd3, cuNDArray<double>*,double);
    template EXPORTGPUCORE void fill_border<double,4>(uintd4, cuNDArray<double>*,double);

    template EXPORTGPUCORE void fill_border<double_complext,1>(uintd1, cuNDArray<double_complext>*,double_complext);
    template EXPORTGPUCORE void fill_border<double_complext,2>(uintd2, cuNDArray<double_complext>*,double_complext);
    template EXPORTGPUCORE void fill_border<double_complext,3>(uintd3, cuNDArray<double_complext>*,double_complext);
    template EXPORTGPUCORE void fill_border<double_complext,4>(uintd4, cuNDArray<double_complext>*,double_complext);

<<<<<<< HEAD
    // We can probably instantiate these functionsfor many more types? E.g. arrays of floatd2. For now we introduce what we have needed...
    template EXPORTGPUCORE boost::shared_ptr< cuNDArray<floatd2> > expand<floatd2>( cuNDArray<floatd2>*, unsigned int);  
=======

    template EXPORTGPUCORE double mean<double>(cuNDArray<double>*);

    template EXPORTGPUCORE double_complext mean<double_complext>(cuNDArray<double_complext>*);
>>>>>>> f8b4406e
}<|MERGE_RESOLUTION|>--- conflicted
+++ resolved
@@ -559,10 +559,9 @@
     }
 
 
-    template<class T> T mean(cuNDArray<T>* in){
-
-    	return thrust::reduce(in->begin(),in->end(),T(0),thrust::plus<T>())/T(in->get_number_of_elements());
-
+    template<class T> T mean(cuNDArray<T>* in)
+    {
+      return thrust::reduce(in->begin(),in->end(),T(0),thrust::plus<T>())/T(in->get_number_of_elements());
     }
 
     //
@@ -702,13 +701,12 @@
     template EXPORTGPUCORE void fill_border<double_complext,3>(uintd3, cuNDArray<double_complext>*,double_complext);
     template EXPORTGPUCORE void fill_border<double_complext,4>(uintd4, cuNDArray<double_complext>*,double_complext);
 
-<<<<<<< HEAD
-    // We can probably instantiate these functionsfor many more types? E.g. arrays of floatd2. For now we introduce what we have needed...
+    template EXPORTGPUCORE double mean<double>(cuNDArray<double>*);
+    template EXPORTGPUCORE double_complext mean<double_complext>(cuNDArray<double_complext>*);
+  
+    // We can probably instantiate these functionsfor many more types? E.g. arrays of floatd2. 
+    // For now we just introduce what we have needed...
+    //
+
     template EXPORTGPUCORE boost::shared_ptr< cuNDArray<floatd2> > expand<floatd2>( cuNDArray<floatd2>*, unsigned int);  
-=======
-
-    template EXPORTGPUCORE double mean<double>(cuNDArray<double>*);
-
-    template EXPORTGPUCORE double_complext mean<double_complext>(cuNDArray<double_complext>*);
->>>>>>> f8b4406e
 }