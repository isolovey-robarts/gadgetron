--- conflicted
+++ resolved
@@ -18,7 +18,7 @@
 template <class T> class EXPORTGPUCORE cuNDArray;
 template <class T> EXPORTGPUCORE void cuNDArray_permute(cuNDArray<T> *in, cuNDArray<T> *out, std::vector<unsigned int> *order, int shift_mode);
 
-template <class T> class EXPORTGPUCORE cuNDArray : public GADGETRON::NDArray<T>
+template <class T> class EXPORTGPUCORE cuNDArray : public NDArray<T>
 {
   friend void cuNDArray_permute<>(cuNDArray<T> *in, cuNDArray<T> *out, std::vector<unsigned int> *order, int shift_mode);
     
@@ -63,11 +63,7 @@
 
   virtual boost::shared_ptr< hoNDArray<T> > to_host() const;
 
-<<<<<<< HEAD
-  virtual int permute(std::vector<unsigned int> *dim_order, GADGETRON::NDArray<T> *out = 0, int shift_mode = 0);
-=======
   virtual void permute(std::vector<unsigned int> *dim_order, NDArray<T> *out = 0, int shift_mode = 0);
->>>>>>> 014438eb
   
   virtual void set_device(int device_no);
   inline int get_device() { return device_; }
