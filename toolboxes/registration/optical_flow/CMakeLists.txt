--- conflicted
+++ resolved
@@ -12,14 +12,6 @@
   resampleOperator.h
   DESTINATION include)
 
-<<<<<<< HEAD
-if(ARMADILLO_VERSION_STRING VERSION_GREATER "3.819" )
-  message("Compiling cpu based optical flow registration toolbox.")
-  add_subdirectory(cpu)
-else (ARMADILLO_FOUND)
-  message("Armadillo (at least version 3.820) not found. Not compiling cpu-based optical flow registration toolbox. ")  
-endif(ARMADILLO_VERSION_STRING VERSION_GREATER "3.819" )
-=======
 if(ARMADILLO_FOUND)
   if(${ARMADILLO_VERSION_STRING} VERSION_GREATER "3.819" )
     message("Compiling cpu based optical flow registration toolbox.")
@@ -28,7 +20,6 @@
     message("Armadillo (at least version 3.820) not found. Not compiling cpu-based optical flow registration toolbox. ")  
   endif(${ARMADILLO_VERSION_STRING} VERSION_GREATER "3.819" )
 endif(ARMADILLO_FOUND)
->>>>>>> d278d192
 
 if (CUDA_FOUND)
   message("Compiling gpu based optical flow registration toolbox.")
