cmake_minimum_required(VERSION 2.8)
project(GADGETRON)

# build options for 64 bits system
if( CMAKE_SIZEOF_VOID_P EQUAL 8 )
  message(" 64bit system is found  ... ")
  set( HAS_64_BIT On CACHE BOOL "64bit build")
else( CMAKE_SIZEOF_VOID_P EQUAL 8 )
  message(" 32bit system is found  ... ")
  set( HAS_64_BIT Off CACHE BOOL "64bit build")
endif( CMAKE_SIZEOF_VOID_P EQUAL 8 )

# build options for OpenMP support
find_package(OpenMP)
OPTION(USE_OPENMP "Use OpenMP" On)
if (OPENMP_FOUND)
    if(USE_OPENMP) 
        message("OpenMP multithreading enabled")
        set (CMAKE_C_FLAGS "${CMAKE_C_FLAGS} ${OpenMP_C_FLAGS}")
        set (CMAKE_CXX_FLAGS "${CMAKE_CXX_FLAGS} ${OpenMP_CXX_FLAGS}")
        ADD_DEFINITIONS(-DUSE_OMP)
    else (USE_OPENMP)
        message("OpenMP multithreading is supported, but disabled")
    endif(USE_OPENMP) 
else (OPENMP_FOUND)
  message("OpenMP multithreading not supported")
endif (OPENMP_FOUND)

if (WIN32)
    ADD_DEFINITIONS(-DWIN32 -D_WIN32 -D_WINDOWS)
    ADD_DEFINITIONS(-DUNICODE -D_UNICODE)
    ADD_DEFINITIONS(-D_CRT_SECURE_NO_WARNINGS)
	ADD_DEFINITIONS(-D_VARIADIC_MAX=10) #to fix compiler limitations in Visual Studio Express
    if ( HAS_64_BIT )
        ADD_DEFINITIONS(-DWIN64 -D_WIN64)
    endif ( HAS_64_BIT )
    SET (CMAKE_CXX_FLAGS "${CMAKE_CXX_FLAGS} /EHsc /MP")
    SET (CMAKE_CXX_FLAGS "${CMAKE_CXX_FLAGS} /W3")
<<<<<<< HEAD

	# The two flags below can be used to fix Windows problems in relation to multiple defined operators/constructors in our headers.
	# It is somewhat unclear as to why this is necessary. Consider moving definitions to specific app/dll if the problem is encountered.
	#SET (CMAKE_EXE_LINKER_FLAGS "${CMAKE_EXE_LINKER_FLAGS} /FORCE:MULTIPLE") 
	#SET (CMAKE_SHARED_LINKER_FLAGS "${CMAKE_SHARED_LINKER_FLAGS} /FORCE:MULTIPLE") 

=======
	# The two flags below is to fix Windows problems in relation to multiple defined operators new/delete and some constructors that are defined in our headers
	#SET (CMAKE_EXE_LINKER_FLAGS "${CMAKE_EXE_LINKER_FLAGS} /FORCE:MULTIPLE") 
	#SET (CMAKE_SHARED_LINKER_FLAGS "${CMAKE_SHARED_LINKER_FLAGS} /FORCE:MULTIPLE") 
>>>>>>> 772b68e1
else (WIN32)
    if (UNIX)
        if (APPLE)
        else (APPLE)
            SET (CMAKE_CXX_FLAGS "${CMAKE_CXX_FLAGS} -fPIC")
            SET (CMAKE_EXE_LINKER_FLAGS "${CMAKE_EXE_LINKER_FLAGS} -static-libgcc -static-libgfortran")
        endif (APPLE)
  endif (UNIX)
endif (WIN32)

set(CMAKE_INSTALL_PREFIX ${CMAKE_INSTALL_PREFIX}/gadgetron)
list(APPEND CMAKE_MODULE_PATH ${CMAKE_SOURCE_DIR}/cmake)

# uncomment these if all compiled targets are to be stored in the same directory
#SET(EXECUTABLE_OUTPUT_PATH ${CMAKE_SOURCE_DIR}/bin CACHE STRING "Where to put the executables")
#SET(LIBRARY_OUTPUT_PATH ${CMAKE_SOURCE_DIR}/bin CACHE STRING "Where to put the libraries")

# whether to suppress compilation warnings
OPTION(BUILD_SUPPRESS_WARNINGS "Build package while suppressing warnings" Off)
if (BUILD_SUPPRESS_WARNINGS)
    if (WIN32)
        SET(CMAKE_CXX_FLAGS "${CMAKE_CXX_FLAGS} /W0")
    elseif (WIN32)
        SET(CMAKE_CXX_FLAGS "${CMAKE_CXX_FLAGS} -O3 -w")
    endif (WIN32)
endif (BUILD_SUPPRESS_WARNINGS)

# whether to compile toolboxes as static library
OPTION(BUILD_TOOLBOX_STATIC "Build static library for toolboxes" Off)

if ( BUILD_TOOLBOX_STATIC )
    message("Build static toolbox libray ... ")
    ADD_DEFINITIONS(-DBUILD_TOOLBOX_STATIC)
    set(LIBTYPE STATIC)
    if ( CMAKE_COMPILER_IS_GNUCC OR CMAKE_COMPILER_IS_GNUCXX )
        SET(CMAKE_CXX_FLAGS "${CMAKE_CXX_FLAGS} -fpic")
    endif ( CMAKE_COMPILER_IS_GNUCC OR CMAKE_COMPILER_IS_GNUCXX )
else ( BUILD_TOOLBOX_STATIC )
    message("Build dynamic toolbox libray ... ")
    set(LIBTYPE SHARED)
endif ( BUILD_TOOLBOX_STATIC )

set(Boost_USE_MULTITHREADED ON)
set(Boost_USE_STATIC_RUNTIME OFF)
set(Boost_NO_BOOST_CMAKE ON)
if(WIN32)
  add_definitions( -DBOOST_ALL_NO_LIB )
  add_definitions( -DBOOST_ALL_DYN_LINK )
endif(WIN32)

if(WIN32)
  add_definitions( -DBOOST_ALL_NO_LIB )
  add_definitions( -DBOOST_ALL_DYN_LINK )
endif(WIN32)

# We actually only use system and thread explicitly, but they require linking in date_time and chrono...
if (WIN32)
  find_package(Boost COMPONENTS system thread date_time chrono program_options REQUIRED)
else(WIN32)
  find_package(Boost COMPONENTS system thread program_options REQUIRED)
endif(WIN32)

find_package(FFTW3 COMPONENTS single double REQUIRED)

find_package(ACE)
if(ACE_FOUND)
  MESSAGE("ACE found, the streaming framework will be compiled.")
else(ACE_FOUND)
  MESSAGE("ACE not found. Only toolboxes and standalone applications are compiled. The streaming framework will not be compiled.")
endif(ACE_FOUND)

find_package(CUDA 4.1)
if ( CUDA_FOUND )
    ADD_DEFINITIONS(-DUSE_CUDA)
endif ( CUDA_FOUND )

find_package(GTest)
#Add support for the default ubuntu package of gtest (which is not compiled
if (NOT GTEST_FOUND)
  find_path(GTEST_SRC_DIR src/gtest.cc HINTS /usr/src/gtest)
  find_path(GTEST_INCLUDE_DIRS gtest.h HINTS /usr/include/gtest)
  if (GTEST_SRC_DIR AND GTEST_INCLUDE_DIRS)
    MESSAGE("GTest src package found. Compiling as part of Gadgetron.")
    add_subdirectory(${GTEST_SRC_DIR} ${CMAKE_BINARY_DIR}/gtest )
    include_directories(${GTEST_INCLUDE_DIRS})
    set(GTEST_FOUND 1)
    set(GTEST_LIBRARIES gtest gtest_main)
  endif (GTEST_SRC_DIR AND GTEST_INCLUDE_DIRS)
endif (NOT GTEST_FOUND)

find_package(Armadillo)
# check whether ILP64 MKL should is used
if(ARMADILLO_FOUND)
    set(ARMADILLO_BLAS_LONG_LONG FALSE)
    if(EXISTS "${ARMADILLO_INCLUDE_DIR}/armadillo_bits/config.hpp")
        # Read and parse armadillo config.hpp to find out whether BLAS uses long long
        file(STRINGS "${ARMADILLO_INCLUDE_DIR}/armadillo_bits/config.hpp" _armadillo_blas_long_long REGEX "// #define ARMA_BLAS_LONG_LON")
        if ( NOT _armadillo_blas_long_long )
            set(ARMADILLO_BLAS_LONG_LONG TRUE)
            MESSAGE("Armadillo is found to use long long for BLAS calls ... ")
        else ( NOT _armadillo_blas_long_long )
            MESSAGE("Armadillo is found NOT to use long long for BLAS calls ... ")
            MESSAGE("Note the ARMADILLO_BLAS_LONG_LONG must be defined in the ${ARMADILLO_INCLUDE_DIR}/armadillo_bits/config.hpp to link against MKL ILP64 interface ... ")
        endif ( NOT _armadillo_blas_long_long )
        unset(_armadillo_blas_long_long)
    endif()
endif ()

find_package(MKL)

if (CUDA_FOUND)
  MESSAGE("CUDA found, GPU components will be compiled.")
  SET( GADGETRON_CUDA_FOUND_BOOL 1 )
  include_directories( ${CUDA_INCLUDE_DIRS} )
  #set(CUDA_VERBOSE_BUILD ON)

  # Compile kernels for compute models 1.0 and 2.0 as default for Cuda 4.1
  # Support compute model 3.0 from Cuda 4.2 and up
  # Support compute model 3.5 from Cuda 5 and up

 # set(CUDA_NVCC_FLAGS1 "-gencode arch=compute_10,code=sm_10")
 # set(CUDA_NVCC_FLAGS2 "-gencode arch=compute_20,code=sm_20")
 # set(CUDA_NVCC_FLAGS3 "-gencode arch=compute_30,code=sm_30") 
  set(CUDA_NVCC_FLAGS4 "-gencode arch=compute_35,code=sm_35")   

  if(${CUDA_VERSION} VERSION_GREATER "4.99")
    set(CUDA_NVCC_FLAGS ${CUDA_NVCC_FLAGS1} ${CUDA_NVCC_FLAGS2} ${CUDA_NVCC_FLAGS3} ${CUDA_NVCC_FLAGS4})
  else(${CUDA_VERSION} VERSION_GREATER "4.99")    

    if(${CUDA_VERSION} VERSION_GREATER "4.1")
      set(CUDA_NVCC_FLAGS ${CUDA_NVCC_FLAGS1} ${CUDA_NVCC_FLAGS2} ${CUDA_NVCC_FLAGS3})
    else(${CUDA_VERSION} VERSION_GREATER "4.1")      

      set(CUDA_NVCC_FLAGS ${CUDA_NVCC_FLAGS1} ${CUDA_NVCC_FLAGS2})          

    endif(${CUDA_VERSION} VERSION_GREATER "4.1")
  endif(${CUDA_VERSION} VERSION_GREATER "4.99")

else (CUDA_FOUND)
  MESSAGE("CUDA not found. CUDA components will not be compiled.")
  SET( GADGETRON_CUDA_FOUND_BOOL 0 )
endif (CUDA_FOUND)

find_package(Qt4 4.6)
find_package(PythonLibs)
find_package(NumPy)
find_package(GLEW)
find_package(OpenGL)
find_package(GLUT)
find_package(HDF5 1.8 COMPONENTS C CXX HL)

find_package(Ismrmrd)
if(ISMRMRD_FOUND)
  message("ISMRMRD found")
  find_package(XSD REQUIRED)
  find_package(XercesC REQUIRED)
else(ISMRMRD_FOUND)
  message("ISMRMRD not found. Only compiling toolboxes and standalone applications.")
endif(ISMRMRD_FOUND)

find_package(GMatlab)

include_directories( ${CMAKE_SOURCE_DIR} )

add_subdirectory(toolboxes)
add_subdirectory(apps)
if (ACE_FOUND AND ISMRMRD_FOUND)
  add_subdirectory(gadgets)
endif (ACE_FOUND AND ISMRMRD_FOUND)

add_subdirectory(cmake)
add_subdirectory(doc)

if (GTEST_FOUND AND ARMADILLO_FOUND)
  add_subdirectory(test)
endif (GTEST_FOUND AND ARMADILLO_FOUND)<|MERGE_RESOLUTION|>--- conflicted
+++ resolved
@@ -36,18 +36,9 @@
     endif ( HAS_64_BIT )
     SET (CMAKE_CXX_FLAGS "${CMAKE_CXX_FLAGS} /EHsc /MP")
     SET (CMAKE_CXX_FLAGS "${CMAKE_CXX_FLAGS} /W3")
-<<<<<<< HEAD
-
-	# The two flags below can be used to fix Windows problems in relation to multiple defined operators/constructors in our headers.
-	# It is somewhat unclear as to why this is necessary. Consider moving definitions to specific app/dll if the problem is encountered.
-	#SET (CMAKE_EXE_LINKER_FLAGS "${CMAKE_EXE_LINKER_FLAGS} /FORCE:MULTIPLE") 
-	#SET (CMAKE_SHARED_LINKER_FLAGS "${CMAKE_SHARED_LINKER_FLAGS} /FORCE:MULTIPLE") 
-
-=======
 	# The two flags below is to fix Windows problems in relation to multiple defined operators new/delete and some constructors that are defined in our headers
 	#SET (CMAKE_EXE_LINKER_FLAGS "${CMAKE_EXE_LINKER_FLAGS} /FORCE:MULTIPLE") 
 	#SET (CMAKE_SHARED_LINKER_FLAGS "${CMAKE_SHARED_LINKER_FLAGS} /FORCE:MULTIPLE") 
->>>>>>> 772b68e1
 else (WIN32)
     if (UNIX)
         if (APPLE)
